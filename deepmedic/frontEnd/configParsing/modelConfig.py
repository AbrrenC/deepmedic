--- conflicted
+++ resolved
@@ -27,7 +27,6 @@
                              description='Output Folder',
                              info="The main folder that the output will be placed.")
     
-<<<<<<< HEAD
     # ================ MODEL PARAMETERS =================
     NUM_CLASSES = \
         config_data.add_elem("numberOfOutputClasses", required=True,
@@ -54,6 +53,13 @@
                                   "the normal pathway.\n"
                                   "Each entry should be a sublist with 3 entries. These should specify "
                                   "the dimensions of the kernel at the corresponding layer.")
+    PAD_MODE_NORM = \
+        config_data.add_elem("padTypePerLayerNormal", description="Padding Type per Layer",
+                             info="Specify what type of padding (if any) to use in each convolutional "
+                                  "layer of the Normal pathway to preserve output's shape equal to input's.\n"
+                                  "Possible values: None: no padding, 'zero': pads with zeros, "
+                                  "'mirror': pads by mirroring the edges of the feature maps.\n"
+                                  "Default: [None, None, ...] for all layers, which means no padding.")
     RESID_CONN_LAYERS_NORM = \
         config_data.add_elem("layersWithResidualConnNormal", required=False,
                              description='Layers with Residual Connections',
@@ -113,6 +119,13 @@
                                   "different number of FMs, but care must be given if the number of layers "
                                   "is changed. In this case, kernel sizes should also be adjusted to "
                                   "achieve the same size of Rec. Field.")
+    PAD_MODE_SUBS = \
+        config_data.add_elem("padTypePerLayerSubsampled", description="Padding Type per Layer",
+                             info="Specify what type of padding (if any) to use in each convolutional "
+                                  "layer of the Subsampled pathway to preserve output's shape equal to input's.\n"
+                                  "Possible values: None: no padding, 'zero': pads with zeros, "
+                                  "'mirror': pads by mirroring the edges of the feature maps.\n"
+                                  "Default: [None, None, ...] for all layers, which means no padding.")
     SUBS_FACTOR = \
         config_data.add_elem("subsampleFactor", parent=USE_SUBSAMPLED,
                              description='Subsampling Factor',
@@ -142,39 +155,6 @@
                                   "\"Training CNNs with Low-Rank Filters For Efficient Image Classification\".\n"
                                   "Example: [3,5] will make the 3rd and 5th layers of lower rank.\n"
                                   "(default: mirrors the normal pathway)")
-=======
-    #Optional but highly suggested.
-    MODEL_NAME = "modelName"
-    #[REQUIRED] Output:
-    FOLDER_OUTP = "folderForOutput" #MUST BE GIVEN
-    
-    #================ MODEL PARAMETERS =================
-    NUM_CLASSES = "numberOfOutputClasses"
-    NUM_INPUT_CHANS = "numberOfInputChannels"
-    
-    #===Normal pathway===
-    N_FMS_NORM = "numberFMsPerLayerNormal"
-    KERN_DIM_NORM = "kernelDimPerLayerNormal"
-    PAD_MODE_NORM = "padTypePerLayerNormal"
-    RESID_CONN_LAYERS_NORM = "layersWithResidualConnNormal"
-    LOWER_RANK_LAYERS_NORM = "lowerRankLayersNormal"
-    
-    #==Subsampled pathway==
-    USE_SUBSAMPLED = "useSubsampledPathway"
-    #The below should be mirroring the pathway, otherwise let them specify them but throw warning all around that receptive field should stay the same!
-    N_FMS_SUBS = "numberFMsPerLayerSubsampled"
-    KERN_DIM_SUBS = "kernelDimPerLayerSubsampled"
-    PAD_MODE_SUBS = "padTypePerLayerSubsampled"
-    SUBS_FACTOR = "subsampleFactor"
-    RESID_CONN_LAYERS_SUBS = "layersWithResidualConnSubsampled"
-    LOWER_RANK_LAYERS_SUBS = "lowerRankLayersSubsampled"
-    
-    #==Extra hidden FC Layers. Final Classification layer is not included in here.
-    N_FMS_FC = "numberFMsPerLayerFC"
-    KERN_DIM_FC = "kernelDimPerLayerFC"
-    PAD_MODE_FC = "padTypePerLayerFC"
-    RESID_CONN_LAYERS_FC = "layersWithResidualConnFC"
->>>>>>> bec56ed1
     
     # ==Extra hidden FC Layers. Final Classification layer is not included in here.
     config_data.set_curr_section('fc', "Fully Connected Layers")
@@ -188,13 +168,21 @@
                                   "(other than the classification layer) to add. "
                                   "The entries specify the number of Feature Maps to use.",
                              default=[])
-    KERN_DIM_1ST_FC = \
-        config_data.add_elem("kernelDimFor1stFcLayer", description='Kernel Dimensions for 1st Layer',
-                             info="Specify dimensions of the kernel in the first FC layer. This kernel "
-                                  "combines the features from multiple scales. Applies to the final "
-                                  "Classification layer if no hidden FC layers in network.\n"
-                                  "Note: convolution with this kernel retains the size of the FMs (input is padded).",
-                             default=[])
+    KERN_DIM_FC = \
+        config_data.add_elem("kernelDimPerLayerFC", description='Kernel Dimensions per Layer',
+                             info="Specify dimensions of kernels in the last hidden layers, "
+                                  "between concatenation of multi-scale features and the output SoftMax.\n"
+                                  "Note: Should have as many sublists as the number of layers in the path. "
+                                  "Equal to integers in list (numberFMsPerLayerFC), +1 for the final "
+                                  "classification layer.",
+                             default=[[1,1,1]])
+    PAD_MODE_FC = \
+        config_data.add_elem("padTypePerLayerFC", description="Padding Type per Layer",
+                             info="Specify what type of padding (if any) to use in each convolutional "
+                                  "layer of the FC pathway to preserve output's shape equal to input's.\n"
+                                  "Possible values: None: no padding, 'zero': pads with zeros, "
+                                  "'mirror': pads by mirroring the edges of the feature maps.\n"
+                                  "Default: [None, None, ...] for all layers, which means no padding.")
     RESID_CONN_LAYERS_FC = \
         config_data.add_elem("layersWithResidualConnFC",
                              description='Layers with Residual Connections',
