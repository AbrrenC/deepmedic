# Copyright (c) 2016, Konstantinos Kamnitsas
# All rights reserved.
#
# This program is free software; you can redistribute it and/or modify
# it under the terms of the BSD license. See the accompanying LICENSE file
# or read the terms at https://opensource.org/licenses/BSD-3-Clause.

from __future__ import absolute_import, print_function, division

from deepmedic.frontEnd.configParsing.utils import getAbsPathEvenIfRelativeIsGiven, parseAbsFileLinesInList, \
    parseFileLinesInList, check_and_adjust_path_to_ckpt
from deepmedic.dataManagement import samplingType
from deepmedic.dataManagement.augmentImage import AugmenterAffineParams


<<<<<<< HEAD
=======
def get_default(value, default, required=False):
    if value is not None:
        return value
    else:
        if default is not None or not required:
            return default
        else:
            raise Exception('Required Element')


def get_config_value(cfg, elem):
    return get_default(cfg[elem.name], elem.default, elem.required)


>>>>>>> bec56ed1
class TrainSessionParameters(object):

    # To be called from outside too.
    @staticmethod
    def getSessionName(sessionName):
        return sessionName if sessionName is not None else "trainSession"

    # REQUIRED:
    @staticmethod
    def errorRequireChannelsTraining():
        print(
<<<<<<< HEAD
            "ERROR: Parameter \"channelsTraining\" needed but not provided in config file. This parameter should provide paths to files, as many as the channels (modalities) of the task. Each of the files should contain a list of paths, one for each case to train on. These paths in a file should point to the .nii(.gz) files that are the corresponding channel for a patient. Please provide it in the format: channelsTraining = [\"path-to-file-for-channel1\", ..., \"path-to-file-for-channelN\"]. The paths should be given in quotes, separated by commas (list of strings, python-style). Exiting.");
=======
            "ERROR: Parameter \"channelsTraining\" needed but not provided in config file. "
            "This parameter should provide paths to files, as many as the channels (modalities) of the task. "
            "Each of the files should contain a list of paths, one for each case to train on. "
            "These paths in a file should point to the .nii(.gz) files that are the corresponding channel for a "
            "patient. Please provide it in the format: channelsTraining = [\"path-to-file-for-channel1\", ..., "
            "\"path-to-file-for-channelN\"]. The paths should be given in quotes, separated by commas "
            "(list of strings, python-style). Exiting.")
>>>>>>> bec56ed1
        exit(1)

    errReqChansTr = errorRequireChannelsTraining

    @staticmethod
    def errorRequireGtLabelsTraining():
        print(
<<<<<<< HEAD
            "ERROR: Parameter \"gtLabelsTraining\" needed but not provided in config file. This parameter should provide the path to a file. That file should contain a list of paths, one for each case to train on. These paths should point to the .nii(.gz) files that contain the corresponding Ground-Truth labels for a case. Please provide it in the format: gtLabelsTraining = \"path-to-file\". The path should be given in quotes (a string, python-style). Exiting.");
=======
            "ERROR: Parameter \"gtLabelsTraining\" needed but not provided in config file. "
            "This parameter should provide the path to a file. That file should contain a list of paths, "
            "one for each case to train on. These paths should point to the .nii(.gz) files that contain the c"
            "orresponding Ground-Truth labels for a case. Please provide it in the format: "
            "gtLabelsTraining = \"path-to-file\". The path should be given in quotes (a string, python-style). "
            "Exiting.")
>>>>>>> bec56ed1
        exit(1)

    errReqGtTr = errorRequireGtLabelsTraining

    @staticmethod
    def errorRequireBatchsizeTrain():
<<<<<<< HEAD
        print("ERROR: Please provide size of batch size in train-config. See parameter \'batchsize\'. Exiting.");
=======
        print("ERROR: Please provide size of batch size in train-config. See parameter \'batchsize\'. Exiting.")
>>>>>>> bec56ed1
        exit(1)

    errReqBatchSizeTr = errorRequireBatchsizeTrain

    @staticmethod
    def errorRequirePredefinedLrSched():
        print(
<<<<<<< HEAD
            "ERROR: Parameter \"typeOfLearningRateSchedule\" was set to \"predefined\", but no predefined schedule was given. Please specify at which epochs to lower the Learning Rate, by providing the corresponding parameter in the format: predefinedSchedule = [epoch-for-1st-decrease, ..., epoch-for-last-decrease], where the epochs are specified by an integer > 0. Exiting.");
=======
            "ERROR: Parameter \"typeOfLearningRateSchedule\" was set to \"predefined\", but no predefined schedule "
            "was given. Please specify at which epochs to lower the Learning Rate, by providing the corresponding "
            "parameter in the format: predefinedSchedule = [epoch-for-1st-decrease, ..., epoch-for-last-decrease], "
            "where the epochs are specified by an integer > 0. Exiting.")
>>>>>>> bec56ed1
        exit(1)

    errReqPredLrSch = errorRequirePredefinedLrSched

    @staticmethod
    def errorAutoRequiresValSamples():
        print(
<<<<<<< HEAD
            "ERROR: Parameter \"typeOfLearningRateSchedule\" was set to \"auto\". This requires performing validation on samples throughout training, because this schedule lowers the Learning Rate when validation-accuracy plateaus. However the parameter \"performValidationOnSamplesThroughoutTraining\" was set to False in the configuration file, or was ommitted, which triggers the default value, False! Please set the parameter performValidationOnSamplesThroughoutTraining = True. You will then need to provide the path to the channels of the validation cases in the format: channelsValidation = [\"path-to-file-that-lists-paths-to-channel-1-for-every-case\", ..., \"path-to-file-that-lists-paths-to-channel-N-for-every-case\"] (python style list-of-strings)." + \
            "\t Also, you will need to provide the Ground-Truth for the validation cases, in the format:  gtLabelsValidation = \"path-to-file\", where the file lists the paths to the GT labels of each validation case. Exiting!");
=======
            "ERROR: Parameter \"typeOfLearningRateSchedule\" was set to \"auto\". This requires performing validation "
            "on samples throughout training, because this schedule lowers the Learning Rate when validation-accuracy "
            "plateaus. However the parameter \"performValidationOnSamplesThroughoutTraining\" was set to False in the "
            "configuration file, or was ommitted, which triggers the default value, False! Please set the parameter "
            "performValidationOnSamplesThroughoutTraining = True. You will then need to provide the path to the "
            "channels of the validation cases in the format: channelsValidation = "
            "[\"path-to-file-that-lists-paths-to-channel-1-for-every-case\", ..., "
            "\"path-to-file-that-lists-paths-to-channel-N-for-every-case\"] (python style list-of-strings)."
            "\t Also, you will need to provide the Ground-Truth for the validation cases, in the format:  "
            "gtLabelsValidation = \"path-to-file\", where the file lists the paths to the GT labels of each validation "
            "case. Exiting!")
>>>>>>> bec56ed1
        exit(1)

    @staticmethod
    def errorRequireChannelsVal():
        print(
<<<<<<< HEAD
            "ERROR: Parameter \"channelsValidation\" was not provided, although it is required to perform validation, although validation was requested (parameters \"performValidationOnSamplesThroughoutTraining\" or \"performFullInferenceOnValidationImagesEveryFewEpochs\" was set to True). You will need to provide a list with path to files that list where the channels for each validation case can be found. The corresponding parameter must be provided in the format: channelsValidation = [\"path-to-file-that-lists-paths-to-channel-1-for-every-case\", ..., \"path-to-file-that-lists-paths-to-channel-N-for-every-case\"] (python style list-of-strings). Exiting.");
=======
            "ERROR: Parameter \"channelsValidation\" was not provided, although it is required to perform validation, "
            "although validation was requested (parameters \"performValidationOnSamplesThroughoutTraining\" or "
            "\"performFullInferenceOnValidationImagesEveryFewEpochs\" was set to True). You will need to provide a "
            "list with path to files that list where the channels for each validation case can be found. "
            "The corresponding parameter must be provided in the format: channelsValidation = "
            "[\"path-to-file-that-lists-paths-to-channel-1-for-every-case\", ..., "
            "\"path-to-file-that-lists-paths-to-channel-N-for-every-case\"] (python style list-of-strings). Exiting.")
>>>>>>> bec56ed1
        exit(1)

    errReqChannsVal = errorRequireChannelsVal

    @staticmethod
    def errorReqGtLabelsVal():
        print(
<<<<<<< HEAD
            "ERROR: Parameter \"gtLabelsValidation\" was not provided, although it is required to perform validation on training-samples, which was requested (parameter \"performValidationOnSamplesThroughoutTraining\" was set to True). It is also useful so that the DSC score is reported if full-inference on the validation samples is performed (when parameter \"performFullInferenceOnValidationImagesEveryFewEpochs\" is set to True)! You will need to provide the path to a file that lists where the GT labels for each validation case can be found. The corresponding parameter must be provided in the format: gtLabelsValidation = \"path-to-file-that-lists-GT-labels-for-every-case\" (python style string). Exiting.");
        exit(1)

    # VALIDATION
    @staticmethod
    def errorReqNumberOfEpochsBetweenFullValInfGreaterThan0():
        print(
            "ERROR: It was requested to perform full-inference on validation images by setting parameter \"performFullInferenceOnValidationImagesEveryFewEpochs\" to True. For this, it is required to specify the number of epochs between two full-inference procedures. This number was given equal to 0. Please specify a number greater than 0, in the format: numberOfEpochsBetweenFullInferenceOnValImages = 1 (Any integer. Default is 1). Exiting!");
        exit(1)

    @staticmethod
    def errorRequireNamesOfPredictionsVal():
        print(
            "ERROR: It was requested to perform full-inference on validation images by setting parameter \"performFullInferenceOnValidationImagesEveryFewEpochs\" to True and then save some of the results (segmentation maps, probability maps or feature maps), either manually or by default. For this, it is required to specify the path to a file, which should contain names to give to the results. Please specify the path to such a file in the format: namesForPredictionsPerCaseVal = \"./validation/validationNamesOfPredictionsSimple.cfg\" (python-style string). Exiting!");
=======
            "ERROR: Parameter \"gtLabelsValidation\" was not provided, although it is required to perform validation "
            "on training-samples, which was requested (parameter \"performValidationOnSamplesThroughoutTraining\" "
            "was set to True). It is also useful so that the DSC score is reported if full-inference on the "
            "validation samples is performed (when parameter \"performFullInferenceOnValidationImagesEveryFewEpochs\" "
            "is set to True)! You will need to provide the path to a file that lists where the GT labels for each "
            "validation case can be found. The corresponding parameter must be provided in the format: "
            "gtLabelsValidation = \"path-to-file-that-lists-GT-labels-for-every-case\" (python style string). Exiting.")
        exit(1)

    @staticmethod
    def errorIntNormZScoreTwoAppliesGiven():
        print("ERROR: In training-config, for the variable (dictionary) norm_zscore_prms,"
              "\n\tif ['apply_to_all_channels': True] then it must ['apply_per_channel': None]"
              "\n\tOtherwise, requires ['apply_to_all_channels': False] if ['apply_per_channel': [..list..] ]"
              "\n\tExiting!")
        exit(1)

    # VALIDATION
    @staticmethod
    def errorReqNumberOfEpochsBetweenFullValInfGreaterThan0():
        print(
            "ERROR: It was requested to perform full-inference on validation images by setting parameter "
            "\"performFullInferenceOnValidationImagesEveryFewEpochs\" to True. For this, it is required to specify "
            "the number of epochs between two full-inference procedures. This number was given equal to 0. "
            "Please specify a number greater than 0, in the format: numberOfEpochsBetweenFullInferenceOnValImages = 1 "
            "(Any integer. Default is 1). Exiting!")
        exit(1)

    @staticmethod
    def errorRequireNamesOfPredictionsVal():
        print(
            "ERROR: It was requested to perform full-inference on validation images by setting parameter "
            "\"performFullInferenceOnValidationImagesEveryFewEpochs\" to True and then save some of the results "
            "(segmentation maps, probability maps or feature maps), either manually or by default. For this, it is "
            "required to specify the path to a file, which should contain names to give to the results. "
            "Please specify the path to such a file in the format: namesForPredictionsPerCaseVal = "
            "\"./validation/validationNamesOfPredictionsSimple.cfg\" (python-style string). Exiting!")
>>>>>>> bec56ed1
        exit(1)

    @staticmethod
    def errorRequireOptimizer012():
<<<<<<< HEAD
        print("ERROR: The parameter \"sgd0orAdam1orRms2\" must be given 0,1 or 2. Omit for default. Exiting!");
=======
        print("ERROR: The parameter \"sgd0orAdam1orRms2\" must be given 0,1 or 2. Omit for default. Exiting!")
>>>>>>> bec56ed1
        exit(1)

    @staticmethod
    def errorRequireMomentumClass0Nestov1():
<<<<<<< HEAD
        print("ERROR: The parameter \"classicMom0OrNesterov1\" must be given 0 or 1. Omit for default. Exiting!");
=======
        print("ERROR: The parameter \"classicMom0OrNesterov1\" must be given 0 or 1. Omit for default. Exiting!")
>>>>>>> bec56ed1
        exit(1)

    @staticmethod
    def errorRequireMomValueBetween01():
<<<<<<< HEAD
        print("ERROR: The parameter \"momentumValue\" must be given between 0.0 and 1.0 Omit for default. Exiting!");
=======
        print("ERROR: The parameter \"momentumValue\" must be given between 0.0 and 1.0 Omit for default. Exiting!")
>>>>>>> bec56ed1
        exit(1)

    @staticmethod
    def errorRequireMomNonNorm0Norm1():
<<<<<<< HEAD
        print("ERROR: The parameter \"momNonNorm0orNormalized1\" must be given 0 or 1. Omit for default. Exiting!");
=======
        print("ERROR: The parameter \"momNonNorm0orNormalized1\" must be given 0 or 1. Omit for default. Exiting!")
>>>>>>> bec56ed1
        exit(1)

    def __init__(self,
                 log,
                 mainOutputAbsFolder,
                 folderForSessionCnnModels,
                 folderForPredictionsVal,
                 folderForFeaturesVal,
                 num_classes,
                 model_name,
                 cfg):

        # Importants for running session.
        # From Session:
        self.log = log
        self.mainOutputAbsFolder = mainOutputAbsFolder

        # From Config:
        self.sessionName = self.getSessionName(cfg[cfg.SESSION_NAME])

        abs_path_to_cfg = cfg.get_abs_path_to_cfg()
<<<<<<< HEAD
        abs_path_to_saved = getAbsPathEvenIfRelativeIsGiven(cfg[cfg.SAVED_MODEL], abs_path_to_cfg) if cfg[
                                                                                                          cfg.SAVED_MODEL] is not None else None  # Load pretrained model.
        self.savedModelFilepath = check_and_adjust_path_to_ckpt(self.log,
                                                                abs_path_to_saved) if abs_path_to_saved is not None else None

        self.tensorboardLog = bool(cfg[cfg.TENSORBOARD_LOG])
=======
        abs_path_to_saved = getAbsPathEvenIfRelativeIsGiven(cfg[cfg.SAVED_MODEL], abs_path_to_cfg) \
            if cfg[cfg.SAVED_MODEL] is not None else None  # Load pretrained model.

        self.savedModelFilepath = check_and_adjust_path_to_ckpt(self.log, abs_path_to_saved) \
            if abs_path_to_saved is not None else None

        self.tensorboardLog = cfg[cfg.TENSORBOARD_LOG] if cfg[cfg.TENSORBOARD_LOG] is not None else False
>>>>>>> bec56ed1

        # ====================TRAINING==========================
        self.filepath_to_save_models = folderForSessionCnnModels + "/" + model_name + "." + self.sessionName
        if cfg[cfg.CHANNELS_TR] is None:
            self.errReqChansTr()
        if cfg[cfg.GT_LABELS_TR] is None:
            self.errReqGtTr()
<<<<<<< HEAD
        # [[case1-ch1, ..., caseN-ch1], [case1-ch2,...,caseN-ch2]]
        listOfAListPerChannelWithFilepathsOfAllCasesTrain = [
            parseAbsFileLinesInList(getAbsPathEvenIfRelativeIsGiven(channelConfPath, abs_path_to_cfg)) for
            channelConfPath in cfg[cfg.CHANNELS_TR]]
        self.channelsFilepathsTrain = [list(item) for item in zip(*tuple(
            listOfAListPerChannelWithFilepathsOfAllCasesTrain))]  # [[case1-ch1, case1-ch2], ..., [caseN-ch1, caseN-ch2]]
        self.gtLabelsFilepathsTrain = parseAbsFileLinesInList(
            getAbsPathEvenIfRelativeIsGiven(cfg[cfg.GT_LABELS_TR], abs_path_to_cfg))

        # [Optionals]
        # ~~~~~~~~~Sampling~~~~~~~
        self.roiMasksFilepathsTrain = parseAbsFileLinesInList(
            getAbsPathEvenIfRelativeIsGiven(cfg[cfg.ROI_MASKS_TR], abs_path_to_cfg)) if cfg[
                                                                                            cfg.ROI_MASKS_TR] is not None else None

        samplingTypeToUseTr = cfg[cfg.TYPE_OF_SAMPLING_TR] if cfg[cfg.TYPE_OF_SAMPLING_TR] is not None else 3
        self.samplingTypeInstanceTrain = samplingType.SamplingType(self.log, samplingTypeToUseTr, num_classes)
        if samplingTypeToUseTr in [0, 3] and cfg[cfg.PROP_OF_SAMPLES_PER_CAT_TR] is not None:
            self.samplingTypeInstanceTrain.setPercentOfSamplesPerCategoryToSample(cfg[cfg.PROP_OF_SAMPLES_PER_CAT_TR])
        else:
            numberOfCategoriesOfSamplesTr = self.samplingTypeInstanceTrain.getNumberOfCategoriesToSample()
            self.samplingTypeInstanceTrain.setPercentOfSamplesPerCategoryToSample(
                [1.0 / numberOfCategoriesOfSamplesTr] * numberOfCategoriesOfSamplesTr)
=======

        # [[case1-ch1, ..., caseN-ch1], [case1-ch2,...,caseN-ch2]]
        listOfAListPerChannelWithFilepathsOfAllCasesTrain = [
            parseAbsFileLinesInList(getAbsPathEvenIfRelativeIsGiven(channelConfPath, abs_path_to_cfg))
            for channelConfPath in cfg[cfg.CHANNELS_TR]
        ]
        # [[case1-ch1, case1-ch2], ..., [caseN-ch1, caseN-ch2]]
        self.channelsFilepathsTrain = \
            [list(item) for item in zip(*tuple(listOfAListPerChannelWithFilepathsOfAllCasesTrain))]
        self.gtLabelsFilepathsTrain = \
            parseAbsFileLinesInList(getAbsPathEvenIfRelativeIsGiven(cfg[cfg.GT_LABELS_TR], abs_path_to_cfg))

        # [Optionals]
        # ~~~~~~~~~Sampling~~~~~~~
        self.roiMasksFilepathsTrain = \
            parseAbsFileLinesInList(getAbsPathEvenIfRelativeIsGiven(cfg[cfg.ROI_MASKS_TR], abs_path_to_cfg)) \
            if cfg[cfg.ROI_MASKS_TR] is not None else None

        sampling_type_flag_tr = cfg[cfg.TYPE_OF_SAMPLING_TR] if cfg[cfg.TYPE_OF_SAMPLING_TR] is not None else 3
        self.sampling_type_inst_tr = samplingType.SamplingType(self.log, sampling_type_flag_tr, num_classes)
        if sampling_type_flag_tr in [0, 3] and cfg[cfg.PROP_OF_SAMPLES_PER_CAT_TR] is not None:
            self.sampling_type_inst_tr.set_perc_of_samples_per_cat(cfg[cfg.PROP_OF_SAMPLES_PER_CAT_TR])
        else:
            n_sampl_cats_tr = self.sampling_type_inst_tr.get_n_sampling_cats()
            self.sampling_type_inst_tr.set_perc_of_samples_per_cat(
                [1.0 / n_sampl_cats_tr] * n_sampl_cats_tr)
>>>>>>> bec56ed1

        self.paths_to_wmaps_per_sampl_cat_per_subj_train = None
        if cfg[cfg.WEIGHT_MAPS_PER_CAT_FILEPATHS_TR] is not None:
            # [[case1-weightMap1, ..., caseN-weightMap1], [case1-weightMap2,...,caseN-weightMap2]]
            self.paths_to_wmaps_per_sampl_cat_per_subj_train = [
<<<<<<< HEAD
                parseAbsFileLinesInList(getAbsPathEvenIfRelativeIsGiven(weightMapConfPath, abs_path_to_cfg)) for
                weightMapConfPath in cfg[cfg.WEIGHT_MAPS_PER_CAT_FILEPATHS_TR]]
=======
                parseAbsFileLinesInList(getAbsPathEvenIfRelativeIsGiven(weightMapConfPath, abs_path_to_cfg))
                for weightMapConfPath in cfg[cfg.WEIGHT_MAPS_PER_CAT_FILEPATHS_TR]
            ]
>>>>>>> bec56ed1

        # ~~~~~~~~ Training Cycle ~~~~~~~~~~~
        self.numberOfEpochs = cfg[cfg.NUM_EPOCHS] if cfg[cfg.NUM_EPOCHS] is not None else 35
        self.numberOfSubepochs = cfg[cfg.NUM_SUBEP] if cfg[cfg.NUM_SUBEP] is not None else 20
<<<<<<< HEAD
        self.max_n_cases_per_subep_train = cfg[cfg.NUM_CASES_LOADED_PERSUB] if cfg[
                                                                                   cfg.NUM_CASES_LOADED_PERSUB] is not None else 50
        self.n_samples_per_subep_train = cfg[cfg.NUM_TR_SEGMS_LOADED_PERSUB] if cfg[
                                                                                    cfg.NUM_TR_SEGMS_LOADED_PERSUB] is not None else 1000
        self.batchsize_train = cfg[cfg.BATCHSIZE_TR] if cfg[cfg.BATCHSIZE_TR] is  None else errReqBatchSizeTr()
=======
        self.max_n_cases_per_subep_train = \
            cfg[cfg.NUM_CASES_LOADED_PERSUB] if cfg[cfg.NUM_CASES_LOADED_PERSUB] is not None else 50
        self.n_samples_per_subep_train = \
            cfg[cfg.NUM_TR_SEGMS_LOADED_PERSUB] if cfg[cfg.NUM_TR_SEGMS_LOADED_PERSUB] is not None else 1000
        self.batchsize_train = cfg[cfg.BATCHSIZE_TR] if cfg[cfg.BATCHSIZE_TR] is not None else errReqBatchSizeTr()
>>>>>>> bec56ed1
        self.num_parallel_proc_sampling = cfg[cfg.NUM_OF_PROC_SAMPL] if cfg[cfg.NUM_OF_PROC_SAMPL] is not None else 0

        # ~~~~~~~ Learning Rate Schedule ~~~~~~~~

        assert cfg[cfg.LR_SCH_TYPE] in ['stable', 'predef', 'poly', 'auto', 'expon']
<<<<<<< HEAD
        self.lr_sched_params = {'type': cfg[cfg.LR_SCH_TYPE] if cfg[cfg.LR_SCH_TYPE] is not None else 'poly',
                                'predef': {'epochs': cfg[cfg.PREDEF_SCH],
                                           'div_lr_by': cfg[cfg.DIV_LR_BY] if cfg[cfg.DIV_LR_BY] is not None else 2.0},
                                'auto': {'min_incr_of_val_acc_considered': cfg[cfg.AUTO_MIN_INCR_VAL_ACC] if cfg[
                                                                                                                 cfg.AUTO_MIN_INCR_VAL_ACC] is not None else 0.0,
                                         'epochs_wait_before_decr': cfg[cfg.NUM_EPOCHS_WAIT] if cfg[
                                                                                                    cfg.NUM_EPOCHS_WAIT] is not None else 5,
                                         'div_lr_by': cfg[cfg.DIV_LR_BY] if cfg[cfg.DIV_LR_BY] is not None else 2.0},
                                'poly': {'epochs_wait_before_decr': cfg[cfg.NUM_EPOCHS_WAIT] if cfg[
                                                                                                    cfg.NUM_EPOCHS_WAIT] is not None else self.numberOfEpochs / 3,
                                         'final_ep_for_sch': self.numberOfEpochs},
                                'expon': {'epochs_wait_before_decr': cfg[cfg.NUM_EPOCHS_WAIT] if cfg[
                                                                                                     cfg.NUM_EPOCHS_WAIT] is not None else self.numberOfEpochs / 3,
                                          'final_ep_for_sch': self.numberOfEpochs,
                                          'lr_to_reach_at_last_ep': cfg[cfg.EXPON_SCH][0] if cfg[
                                                                                                 cfg.EXPON_SCH] is not None else 1.0 / (
                                                      2 ** (8)),
                                          'mom_to_reach_at_last_ep': cfg[cfg.EXPON_SCH][1] if cfg[
                                                                                                  cfg.EXPON_SCH] is not None else 0.9}
                                }
=======
        self.lr_sched_params = {
            'type': cfg[cfg.LR_SCH_TYPE] if cfg[cfg.LR_SCH_TYPE] is not None else 'poly',
            'predef': {'epochs': cfg[cfg.PREDEF_SCH],
                       'div_lr_by': cfg[cfg.DIV_LR_BY] if cfg[cfg.DIV_LR_BY] is not None else 2.0
                       },
            'auto': {'min_incr_of_val_acc_considered':
                         cfg[cfg.AUTO_MIN_INCR_VAL_ACC] if cfg[cfg.AUTO_MIN_INCR_VAL_ACC] is not None else 0.0,
                     'epochs_wait_before_decr': cfg[cfg.NUM_EPOCHS_WAIT] if cfg[cfg.NUM_EPOCHS_WAIT] is not None else 5,
                     'div_lr_by': cfg[cfg.DIV_LR_BY] if cfg[cfg.DIV_LR_BY] is not None else 2.0
                     },
            'poly': {'epochs_wait_before_decr':
                         cfg[cfg.NUM_EPOCHS_WAIT] if cfg[cfg.NUM_EPOCHS_WAIT] is not None else self.numberOfEpochs / 3,
                     'final_ep_for_sch': self.numberOfEpochs
                     },
            'expon': {'epochs_wait_before_decr':
                          cfg[cfg.NUM_EPOCHS_WAIT] if cfg[cfg.NUM_EPOCHS_WAIT] is not None else self.numberOfEpochs / 3,
                      'final_ep_for_sch': self.numberOfEpochs,
                      'lr_to_reach_at_last_ep':
                          cfg[cfg.EXPON_SCH][0] if cfg[cfg.EXPON_SCH] is not None else 1.0 / (2 ** 8),
                      'mom_to_reach_at_last_ep': cfg[cfg.EXPON_SCH][1] if cfg[cfg.EXPON_SCH] is not None else 0.9
                      }
        }
>>>>>>> bec56ed1
        # Predefined.
        if self.lr_sched_params['type'] == 'predef' and self.lr_sched_params['predef']['epochs'] is None:
            self.errReqPredLrSch()

        # ~~~~~~~~~~~~~~ Augmentation~~~~~~~~~~~~~~
        # Image level
        self.augm_img_prms_tr = {'affine': None}  # If var is None, no augm at all.
        if cfg[cfg.AUGM_IMG_PRMS_TR] is not None:
            self.augm_img_prms_tr['affine'] = AugmenterAffineParams(cfg[cfg.AUGM_IMG_PRMS_TR]['affine'])

        # Patch/Segment level
        self.augm_sample_prms_tr = {'hist_dist': None, 'reflect': None, 'rotate90': None}
        if cfg[cfg.AUGM_SAMPLE_PRMS_TR] is not None:
            for key in cfg[cfg.AUGM_SAMPLE_PRMS_TR]:
<<<<<<< HEAD
                self.augm_sample_prms_tr[key] = cfg[cfg.AUGM_SAMPLE_PRMS_TR][
                    key]  # For exact form of parameters, see ./deepmedic/dataManagement/augmentation.py

        # ===================VALIDATION========================
        self.val_on_samples_during_train = cfg[cfg.PERFORM_VAL_SAMPLES] if cfg[
                                                                               cfg.PERFORM_VAL_SAMPLES] is not None else False
        if self.lr_sched_params['type'] == 'auto' and not self.val_on_samples_during_train:
            self.errorAutoRequiresValSamples()
        self.val_on_whole_volumes = cfg[cfg.PERFORM_VAL_INFERENCE] if cfg[
                                                                          cfg.PERFORM_VAL_INFERENCE] is not None else False
=======
                # For exact form of parameters, see ./deepmedic/dataManagement/augmentation.py
                self.augm_sample_prms_tr[key] = cfg[cfg.AUGM_SAMPLE_PRMS_TR][key]

        # ===================VALIDATION========================
        self.val_on_samples_during_train = \
            cfg[cfg.PERFORM_VAL_SAMPLES] if cfg[cfg.PERFORM_VAL_SAMPLES] is not None else False
        if self.lr_sched_params['type'] == 'auto' and not self.val_on_samples_during_train:
            self.errorAutoRequiresValSamples()
        self.val_on_whole_volumes = \
            cfg[cfg.PERFORM_VAL_INFERENCE] if cfg[cfg.PERFORM_VAL_INFERENCE] is not None else False
>>>>>>> bec56ed1

        # Input:
        if self.val_on_samples_during_train or self.val_on_whole_volumes:
            if cfg[cfg.CHANNELS_VAL]:
                listOfAListPerChannelWithFilepathsOfAllCasesVal = [
<<<<<<< HEAD
                    parseAbsFileLinesInList(getAbsPathEvenIfRelativeIsGiven(channelConfPath, abs_path_to_cfg)) for
                    channelConfPath in cfg[cfg.CHANNELS_VAL]]
                # [[case1-ch1, case1-ch2], ..., [caseN-ch1, caseN-ch2]]
                self.channelsFilepathsVal = [list(item) for item in
                                             zip(*tuple(listOfAListPerChannelWithFilepathsOfAllCasesVal))]
=======
                    parseAbsFileLinesInList(getAbsPathEvenIfRelativeIsGiven(channelConfPath, abs_path_to_cfg))
                    for channelConfPath in cfg[cfg.CHANNELS_VAL]
                ]
                # [[case1-ch1, case1-ch2], ..., [caseN-ch1, caseN-ch2]]
                self.channelsFilepathsVal = \
                    [list(item) for item in zip(*tuple(listOfAListPerChannelWithFilepathsOfAllCasesVal))]
>>>>>>> bec56ed1
            else:
                self.errReqChannsVal()

        else:
            self.channelsFilepathsVal = []
        if self.val_on_samples_during_train:
<<<<<<< HEAD
            self.gtLabelsFilepathsVal = parseAbsFileLinesInList(
                getAbsPathEvenIfRelativeIsGiven(cfg[cfg.GT_LABELS_VAL], abs_path_to_cfg)) if cfg[
                                                                                                 cfg.GT_LABELS_VAL] is not None else self.errorReqGtLabelsVal()
        elif self.val_on_whole_volumes:
            self.gtLabelsFilepathsVal = parseAbsFileLinesInList(
                getAbsPathEvenIfRelativeIsGiven(cfg[cfg.GT_LABELS_VAL], abs_path_to_cfg)) if cfg[
                                                                                                 cfg.GT_LABELS_VAL] is not None else []
=======
            self.gtLabelsFilepathsVal = \
                parseAbsFileLinesInList(getAbsPathEvenIfRelativeIsGiven(cfg[cfg.GT_LABELS_VAL], abs_path_to_cfg)) \
                if cfg[cfg.GT_LABELS_VAL] is not None else self.errorReqGtLabelsVal()
        elif self.val_on_whole_volumes:
            self.gtLabelsFilepathsVal = \
                parseAbsFileLinesInList(getAbsPathEvenIfRelativeIsGiven(cfg[cfg.GT_LABELS_VAL], abs_path_to_cfg)) \
                if cfg[ cfg.GT_LABELS_VAL] is not None else []
>>>>>>> bec56ed1
        else:  # Dont perform either of the two validations.
            self.gtLabelsFilepathsVal = []

        # [Optionals]
<<<<<<< HEAD
        self.roiMasksFilepathsVal = parseAbsFileLinesInList(
            getAbsPathEvenIfRelativeIsGiven(cfg[cfg.ROI_MASKS_VAL], abs_path_to_cfg)) if cfg[
                                                                                             cfg.ROI_MASKS_VAL] is not None else None  # For fast inf.

        # ~~~~~Validation on Samples~~~~~~~~
        self.n_samples_per_subep_val = cfg[cfg.NUM_VAL_SEGMS_LOADED_PERSUB] if cfg[
                                                                                   cfg.NUM_VAL_SEGMS_LOADED_PERSUB] is not None else 3000
        self.batchsize_val_samples = cfg[cfg.BATCHSIZE_VAL_SAMPL] if cfg[cfg.BATCHSIZE_VAL_SAMPL] is not None else 50

        # ~~~~~~~~~ Sampling (Validation) ~~~~~~~~~~~
        samplingTypeToUseVal = cfg[cfg.TYPE_OF_SAMPLING_VAL] if cfg[cfg.TYPE_OF_SAMPLING_VAL] is not None else 1
        self.samplingTypeInstanceVal = samplingType.SamplingType(self.log, samplingTypeToUseVal, num_classes)
        if samplingTypeToUseVal in [0, 3] and cfg[cfg.PROP_OF_SAMPLES_PER_CAT_VAL] is not None:
            self.samplingTypeInstanceVal.setPercentOfSamplesPerCategoryToSample(cfg[cfg.PROP_OF_SAMPLES_PER_CAT_VAL])
        else:
            numberOfCategoriesOfSamplesVal = self.samplingTypeInstanceVal.getNumberOfCategoriesToSample()
            self.samplingTypeInstanceVal.setPercentOfSamplesPerCategoryToSample(
                [1.0 / numberOfCategoriesOfSamplesVal] * numberOfCategoriesOfSamplesVal)
=======
        self.roiMasksFilepathsVal = \
            parseAbsFileLinesInList(getAbsPathEvenIfRelativeIsGiven(cfg[cfg.ROI_MASKS_VAL], abs_path_to_cfg)) \
            if cfg[cfg.ROI_MASKS_VAL] is not None else None  # For fast inf.

        # ~~~~~Validation on Samples~~~~~~~~
        self.n_samples_per_subep_val = \
            cfg[cfg.NUM_VAL_SEGMS_LOADED_PERSUB] if cfg[cfg.NUM_VAL_SEGMS_LOADED_PERSUB] is not None else 3000
        self.batchsize_val_samples = cfg[cfg.BATCHSIZE_VAL_SAMPL] if cfg[cfg.BATCHSIZE_VAL_SAMPL] is not None else 50

        # ~~~~~~~~~ Sampling (Validation) ~~~~~~~~~~~
        sampling_type_flag_val = cfg[cfg.TYPE_OF_SAMPLING_VAL] if cfg[cfg.TYPE_OF_SAMPLING_VAL] is not None else 1
        self.sampling_type_inst_val = samplingType.SamplingType(self.log, sampling_type_flag_val, num_classes)
        if sampling_type_flag_val in [0, 3] and cfg[cfg.PROP_OF_SAMPLES_PER_CAT_VAL] is not None:
            self.sampling_type_inst_val.set_perc_of_samples_per_cat(cfg[cfg.PROP_OF_SAMPLES_PER_CAT_VAL])
        else:
            n_sampl_cats_val = self.sampling_type_inst_val.get_n_sampling_cats()
            self.sampling_type_inst_val.set_perc_of_samples_per_cat([1.0 / n_sampl_cats_val] * n_sampl_cats_val)
>>>>>>> bec56ed1

        self.paths_to_wmaps_per_sampl_cat_per_subj_val = None
        if cfg[cfg.WEIGHT_MAPS_PER_CAT_FILEPATHS_VAL] is not None:
            # [[case1-weightMap1, ..., caseN-weightMap1], [case1-weightMap2,...,caseN-weightMap2]]
            self.paths_to_wmaps_per_sampl_cat_per_subj_val = [
<<<<<<< HEAD
                parseAbsFileLinesInList(getAbsPathEvenIfRelativeIsGiven(weightMapConfPath, abs_path_to_cfg)) for
                weightMapConfPath in cfg[cfg.WEIGHT_MAPS_PER_CAT_FILEPATHS_VAL]]

        # ~~~~~~Full inference on validation image~~~~~~
        self.num_epochs_between_val_on_whole_volumes = cfg[cfg.NUM_EPOCHS_BETWEEN_VAL_INF] if cfg[
                                                                                                  cfg.NUM_EPOCHS_BETWEEN_VAL_INF] is not None else 1
=======
                parseAbsFileLinesInList(getAbsPathEvenIfRelativeIsGiven(weightMapConfPath, abs_path_to_cfg))
                for weightMapConfPath in cfg[cfg.WEIGHT_MAPS_PER_CAT_FILEPATHS_VAL]
            ]

        # ~~~~~~Full inference on validation image~~~~~~
        self.num_epochs_between_val_on_whole_volumes = \
            cfg[cfg.NUM_EPOCHS_BETWEEN_VAL_INF] if cfg[cfg.NUM_EPOCHS_BETWEEN_VAL_INF] is not None else 1
>>>>>>> bec56ed1
        if self.num_epochs_between_val_on_whole_volumes == 0 and self.val_on_whole_volumes:
            self.errorReqNumberOfEpochsBetweenFullValInfGreaterThan0()

        self.batchsize_val_whole = cfg[cfg.BATCHSIZE_VAL_WHOLE] if cfg[cfg.BATCHSIZE_VAL_WHOLE] is not None else 10

        # predictions
        self.saveSegmentationVal = cfg[cfg.SAVE_SEGM_VAL] if cfg[cfg.SAVE_SEGM_VAL] is not None else True
<<<<<<< HEAD
        self.saveProbMapsBoolPerClassVal = cfg[cfg.SAVE_PROBMAPS_PER_CLASS_VAL] if (
                    cfg[cfg.SAVE_PROBMAPS_PER_CLASS_VAL] is not None and cfg[
                cfg.SAVE_PROBMAPS_PER_CLASS_VAL] != []) else [True] * num_classes
        self.filepathsToSavePredictionsForEachPatientVal = None  # Filled by call to self.makeFilepathsForPredictionsAndFeatures()
        self.suffixForSegmAndProbsDictVal = cfg[cfg.SUFFIX_SEGM_PROB_VAL] if cfg[
                                                                                 cfg.SUFFIX_SEGM_PROB_VAL] is not None else {
            "segm": "Segm", "prob": "ProbMapClass"}
        # features:
        self.saveIndividualFmImagesVal = cfg[cfg.SAVE_INDIV_FMS_VAL] if cfg[
                                                                            cfg.SAVE_INDIV_FMS_VAL] is not None else False
        self.saveMultidimensionalImageWithAllFmsVal = cfg[cfg.SAVE_4DIM_FMS_VAL] if cfg[
                                                                                        cfg.SAVE_4DIM_FMS_VAL] is not None else False
        if self.saveIndividualFmImagesVal == True or self.saveMultidimensionalImageWithAllFmsVal == True:
            indices_fms_per_pathtype_per_layer_to_save = [cfg[cfg.INDICES_OF_FMS_TO_SAVE_NORMAL_VAL]] + \
                                                         [cfg[cfg.INDICES_OF_FMS_TO_SAVE_SUBSAMPLED_VAL]] + \
                                                         [cfg[cfg.INDICES_OF_FMS_TO_SAVE_FC_VAL]]
            self.indices_fms_per_pathtype_per_layer_to_save = [item if item is not None else [] for item in
                                                               indices_fms_per_pathtype_per_layer_to_save]  # By default, save none.
        else:
            self.indices_fms_per_pathtype_per_layer_to_save = None
        self.filepathsToSaveFeaturesForEachPatientVal = None  # Filled by call to self.makeFilepathsForPredictionsAndFeatures()

        # Output:
        # Given by the config file, and is then used to fill filepathsToSavePredictionsForEachPatient and filepathsToSaveFeaturesForEachPatient.
        self.namesToSavePredictionsAndFeaturesVal = parseFileLinesInList(
            getAbsPathEvenIfRelativeIsGiven(cfg[cfg.NAMES_FOR_PRED_PER_CASE_VAL], abs_path_to_cfg)) if cfg[
            cfg.NAMES_FOR_PRED_PER_CASE_VAL] else None  # CAREFUL: Here we use a different parsing function!
        if not self.namesToSavePredictionsAndFeaturesVal and self.val_on_whole_volumes and (
                self.saveSegmentationVal or True in self.saveProbMapsBoolPerClassVal or self.saveIndividualFmImagesVal or self.saveMultidimensionalImageWithAllFmsVal):
            self.errorRequireNamesOfPredictionsVal()

        # ===================== OTHERS======================
        # Preprocessing
        self.pad_input_imgs = cfg[cfg.PAD_INPUT] if cfg[cfg.PAD_INPUT] is not None else True

        # Normalisation
        self.norm = cfg[cfg.NORM]
        if self.norm:
            self.norm_params = {'int_norm': cfg[cfg.INT_NORM],
                                'cutoff_percent': cfg[cfg.CO_PERCENT],
                                'cutoff_std': cfg[cfg.CO_STD],
                                'cutoff_mean': cfg[cfg.CO_MEAN]}
        else:
            self.norm_params = {'int_norm': False,
                                'cutoff_percent': None,
                                'cutoff_std': None,
                                'cutoff_mean': False}

        # Others useful internally or for reporting:
        self.numberOfCasesTrain = len(self.channelsFilepathsTrain)
        self.numberOfCasesVal = len(self.channelsFilepathsVal)
        self.run_input_checks = cfg[cfg.RUN_INP_CHECKS] if cfg[cfg.RUN_INP_CHECKS] is not None else True

        # HIDDENS, no config allowed for these at the moment:
=======
        self.saveProbMapsBoolPerClassVal = \
            cfg[cfg.SAVE_PROBMAPS_PER_CLASS_VAL] \
            if (cfg[cfg.SAVE_PROBMAPS_PER_CLASS_VAL] is not None and cfg[cfg.SAVE_PROBMAPS_PER_CLASS_VAL] != []) \
            else [True] * num_classes
        # Filled by call to self.makeFilepathsForPredictionsAndFeatures()
        self.filepathsToSavePredictionsForEachPatientVal = None
        self.suffixForSegmAndProbsDictVal = cfg[cfg.SUFFIX_SEGM_PROB_VAL] \
            if cfg[cfg.SUFFIX_SEGM_PROB_VAL] is not None \
            else {"segm": "Segm", "prob": "ProbMapClass"}
        # features:
        self.save_fms_flag_val = \
            cfg[cfg.SAVE_INDIV_FMS_VAL] if cfg[cfg.SAVE_INDIV_FMS_VAL] is not None else False
        if self.save_fms_flag_val is True:
            indices_fms_per_pathtype_per_layer_to_save = [cfg[cfg.INDICES_OF_FMS_TO_SAVE_NORMAL_VAL]] + \
                                                         [cfg[cfg.INDICES_OF_FMS_TO_SAVE_SUBSAMPLED_VAL]] + \
                                                         [cfg[cfg.INDICES_OF_FMS_TO_SAVE_FC_VAL]]
            # By default, save none.
            self.indices_fms_per_pathtype_per_layer_to_save = \
                [item if item is not None else [] for item in indices_fms_per_pathtype_per_layer_to_save]
        else:
            self.indices_fms_per_pathtype_per_layer_to_save = None
        # Filled by call to self.makeFilepathsForPredictionsAndFeatures()
        self.filepathsToSaveFeaturesForEachPatientVal = None

        # Output:
        # Given by the config file, and is then used to fill filepathsToSavePredictionsForEachPatient
        # and filepathsToSaveFeaturesForEachPatient.
        self.namesToSavePredictionsAndFeaturesVal = \
            parseFileLinesInList(
                getAbsPathEvenIfRelativeIsGiven(cfg[cfg.NAMES_FOR_PRED_PER_CASE_VAL], abs_path_to_cfg)) \
            if cfg[cfg.NAMES_FOR_PRED_PER_CASE_VAL] \
            else None  # CAREFUL: Here we use a different parsing function!
        if not self.namesToSavePredictionsAndFeaturesVal and self.val_on_whole_volumes \
                and (self.saveSegmentationVal or True in self.saveProbMapsBoolPerClassVal
                     or self.save_fms_flag_val):
            self.errorRequireNamesOfPredictionsVal()

        # ===================== PRE-PROCESSING ======================
        # === Data compatibility checks ===
        self.run_input_checks = cfg[cfg.RUN_INP_CHECKS] if cfg[cfg.RUN_INP_CHECKS] is not None else True
        # == Padding ==
        self.pad_input = cfg[cfg.PAD_INPUT] if cfg[cfg.PAD_INPUT] is not None else True
        # == Normalization ==
        norm_zscore_prms = {'apply_to_all_channels': False, # True/False
                            'apply_per_channel': None, # Must be None if above True. Else, List Bool per channel
                            'cutoff_percents': None, # None or [low, high], each from 0.0 to 100. Eg [5.,95.]
                            'cutoff_times_std': None, # None or [low, high], each positive Float. Eg [3.,3.]
                            'cutoff_below_mean': False}
        if cfg[cfg.NORM_ZSCORE_PRMS] is not None:
            for key in cfg[cfg.NORM_ZSCORE_PRMS]:
                norm_zscore_prms[key] = cfg[cfg.NORM_ZSCORE_PRMS][key]
        if norm_zscore_prms['apply_to_all_channels'] and norm_zscore_prms['apply_per_channel'] is not None:
            self.errorIntNormZScoreTwoAppliesGiven()
        if norm_zscore_prms['apply_per_channel'] is not None:
            assert len(norm_zscore_prms['apply_per_channel']) == len(cfg[cfg.CHANNELS_TR]) # num channels
        # Aggregate params from all types of normalization:
        # norm_prms = None : No int normalization will be performed.
        # norm_prms['verbose_lvl']: 0: No logging, 1: Type of cutoffs and timing 2: Stats.
        self.norm_prms = {'verbose_lvl': cfg[cfg.NORM_VERB_LVL] if cfg[cfg.NORM_VERB_LVL] is not None else 0,
                          'zscore': norm_zscore_prms}
        
        # ============= OTHERS ==========
        # Others useful internally or for reporting:
        self.numberOfCasesTrain = len(self.channelsFilepathsTrain)
        self.numberOfCasesVal = len(self.channelsFilepathsVal)
        
        # ========= HIDDENS =============
        # no config allowed for these at the moment:
>>>>>>> bec56ed1

        # Re-weight samples in the cost function *on a per-class basis*: Type of re-weighting and training schedule.
        # E.g. to exclude a class, or counter class imbalance.
        # "type": string/None, "prms": any/None, "schedule": [ min_epoch, max_epoch ]
        # Type, prms combinations: "freq", None || "per_c", [0., 2., 1., ...] (as many as classes)
<<<<<<< HEAD
        # "schedule": Constant before epoch [0], linear change towards equal weight (=1) until epoch [1], constant equal weights (=1) afterwards.
        self.reweight_classes_in_cost = cfg[cfg.W_C_IN_COST] if cfg[cfg.W_C_IN_COST] is not None else {"type": None,
                                                                                                       "prms": None,
                                                                                                       "schedule": [0,
                                                                                                                    self.numberOfEpochs]}
=======
        # "schedule": Constant before epoch [0], linear change towards equal weight (=1) until epoch [1],
        # constant equal weights (=1) afterwards.
        self.reweight_classes_in_cost = \
            cfg[cfg.W_C_IN_COST] \
            if cfg[cfg.W_C_IN_COST] is not None \
            else {"type": None,
                  "prms": None,
                  "schedule": [0, self.numberOfEpochs]
                  }
>>>>>>> bec56ed1
        if self.reweight_classes_in_cost["type"] == "per_c":
            assert len(self.reweight_classes_in_cost["prms"]) == num_classes

        self._makeFilepathsForPredictionsAndFeaturesVal(folderForPredictionsVal, folderForFeaturesVal)

        # ====Optimization=====
        self.learningRate = cfg[cfg.LRATE] if cfg[cfg.LRATE] is not None else 0.001
        self.optimizerSgd0Adam1Rms2 = cfg[cfg.OPTIMIZER] if cfg[cfg.OPTIMIZER] is not None else 2
        if self.optimizerSgd0Adam1Rms2 == 0:
<<<<<<< HEAD
            self.b1Adam = "placeholder";
            self.b2Adam = "placeholder";
            self.eAdam = "placeholder";
            self.rhoRms = "placeholder";
            self.eRms = "placeholder";
=======
            self.b1Adam = "placeholder"
            self.b2Adam = "placeholder"
            self.eAdam = "placeholder"
            self.rhoRms = "placeholder"
            self.eRms = "placeholder"
>>>>>>> bec56ed1
        elif self.optimizerSgd0Adam1Rms2 == 1:
            self.b1Adam = cfg[cfg.B1_ADAM] if cfg[cfg.B1_ADAM] is not None else 0.9  # default in paper and seems good
            self.b2Adam = cfg[cfg.B2_ADAM] if cfg[cfg.B2_ADAM] is not None else 0.999  # default in paper and seems good
            self.eAdam = cfg[cfg.EPS_ADAM] if cfg[cfg.EPS_ADAM] is not None else 10 ** (-8)
<<<<<<< HEAD
            self.rhoRms = "placeholder";
            self.eRms = "placeholder";
        elif self.optimizerSgd0Adam1Rms2 == 2:
            self.b1Adam = "placeholder";
            self.b2Adam = "placeholder";
            self.eAdam = "placeholder";
            self.rhoRms = cfg[cfg.RHO_RMS] if cfg[cfg.RHO_RMS] is not None else 0.9  # default in paper and seems good
            self.eRms = cfg[cfg.EPS_RMS] if cfg[cfg.EPS_RMS] is not None else 10 ** (
                -4)  # 1e-6 was the default in the paper, but blew up the gradients in first try. Never tried 1e-5 yet.
=======
            self.rhoRms = "placeholder"
            self.eRms = "placeholder"
        elif self.optimizerSgd0Adam1Rms2 == 2:
            self.b1Adam = "placeholder"
            self.b2Adam = "placeholder"
            self.eAdam = "placeholder"
            self.rhoRms = cfg[cfg.RHO_RMS] if cfg[cfg.RHO_RMS] is not None else 0.9  # default in paper and seems good
            # 1e-6 was the default in the paper, but blew up the gradients in first try. Never tried 1e-5 yet.
            self.eRms = cfg[cfg.EPS_RMS] if cfg[cfg.EPS_RMS] is not None else 10 ** (-4)
>>>>>>> bec56ed1
        else:
            self.errorRequireOptimizer012()

        self.classicMom0Nesterov1 = cfg[cfg.MOM_TYPE] if cfg[cfg.MOM_TYPE] is not None else 1
        if self.classicMom0Nesterov1 not in [0, 1]:
            self.errorRequireMomentumClass0Nestov1()
        self.momNonNormalized0Normalized1 = cfg[cfg.MOM_NORM_NONNORM] if cfg[cfg.MOM_NORM_NONNORM] is not None else 1
        if self.momNonNormalized0Normalized1 not in [0, 1]:
            self.errorRequireMomNonNorm0Norm1()
        self.momentumValue = cfg[cfg.MOM] if cfg[cfg.MOM] is not None else 0.6
        if self.momentumValue < 0. or self.momentumValue > 1:
            self.errorRequireMomValueBetween01()

        # ==Regularization==
        self.L1_reg_weight = cfg[cfg.L1_REG] if cfg[cfg.L1_REG] is not None else 0.000001
        self.L2_reg_weight = cfg[cfg.L2_REG] if cfg[cfg.L2_REG] is not None else 0.0001

        # ============= HIDDENS ==============
        # Indices of layers that should not be trained (kept fixed).
        layersToFreezePerPathwayType = [cfg[cfg.LAYERS_TO_FREEZE_NORM],
                                        cfg[cfg.LAYERS_TO_FREEZE_SUBS],
                                        cfg[cfg.LAYERS_TO_FREEZE_FC]]
<<<<<<< HEAD
        indicesOfLayersToFreezeNorm = [l - 1 for l in layersToFreezePerPathwayType[0]] if layersToFreezePerPathwayType[
                                                                                              0] is not None else []
        indicesOfLayersToFreezeSubs = [l - 1 for l in layersToFreezePerPathwayType[1]] if layersToFreezePerPathwayType[
                                                                                              1] is not None else indicesOfLayersToFreezeNorm
        indicesOfLayersToFreezeFc = [l - 1 for l in layersToFreezePerPathwayType[2]] if layersToFreezePerPathwayType[
                                                                                            2] is not None else []
=======
        indicesOfLayersToFreezeNorm = \
            [l - 1 for l in layersToFreezePerPathwayType[0]] if layersToFreezePerPathwayType[0] is not None else []
        indicesOfLayersToFreezeSubs = \
            [l - 1 for l in layersToFreezePerPathwayType[1]] \
            if layersToFreezePerPathwayType[1] is not None \
            else indicesOfLayersToFreezeNorm
        indicesOfLayersToFreezeFc = \
            [l - 1 for l in layersToFreezePerPathwayType[2]] if layersToFreezePerPathwayType[2] is not None else []
>>>>>>> bec56ed1
        # Three sublists, one per pathway type: Normal, Subsampled, FC. eg: [[0,1,2],[0,1,2],[]
        self.indicesOfLayersPerPathwayTypeToFreeze = [indicesOfLayersToFreezeNorm, indicesOfLayersToFreezeSubs,
                                                      indicesOfLayersToFreezeFc]

        self.losses_and_weights = cfg[cfg.LOSSES_WEIGHTS] if cfg[cfg.LOSSES_WEIGHTS] is not None else {"xentr": 1.0,
                                                                                                       "iou": None,
                                                                                                       "dsc": None}
        assert True in [self.losses_and_weights[k] is not None for k in ["xentr", "iou", "dsc"]]

        self._backwards_compat_with_deprecated_cfg(cfg)

        """
        #NOTES: variables that have to do with number of pathways: 
                self.indicesOfLayersPerPathwayTypeToFreeze (="all" always currently. Hardcoded)
                indices_fms_per_pathtype_per_layer_to_save (Repeat subsampled!)
        """

    def _backwards_compat_with_deprecated_cfg(self, cfg):
        # Augmentation
        if cfg[cfg.REFL_AUGM_PER_AXIS] is not None:
            self.augm_sample_prms_tr['reflect'] = [0.5 if bool else 0. for bool in cfg[cfg.REFL_AUGM_PER_AXIS]]
<<<<<<< HEAD
        if cfg[cfg.PERF_INT_AUGM_BOOL] == True:
=======
        if cfg[cfg.PERF_INT_AUGM_BOOL] is True:
>>>>>>> bec56ed1
            self.augm_sample_prms_tr['hist_dist'] = {
                'shift': {'mu': cfg[cfg.INT_AUGM_SHIF_MUSTD][0], 'std': cfg[cfg.INT_AUGM_SHIF_MUSTD][1]},
                'scale': {'mu': cfg[cfg.INT_AUGM_MULT_MUSTD][0], 'std': cfg[cfg.INT_AUGM_MULT_MUSTD][1]}}
        if cfg[cfg.OLD_AUGM_SAMPLE_PRMS_TR] is not None:
            self.log.print3(
<<<<<<< HEAD
                "ERROR: In training's config, variable \'augm_params_tr\' is deprecated. Replace it with \'augm_sample_prms_tr\'.")
=======
                "ERROR: In training's config, variable \'augm_params_tr\' is deprecated. "
                "Replace it with \'augm_sample_prms_tr\'.")
>>>>>>> bec56ed1

    def _makeFilepathsForPredictionsAndFeaturesVal(self,
                                                   absPathToFolderForPredictionsFromSession,
                                                   absPathToFolderForFeaturesFromSession
                                                   ):
        self.filepathsToSavePredictionsForEachPatientVal = []
        self.filepathsToSaveFeaturesForEachPatientVal = []
        if self.namesToSavePredictionsAndFeaturesVal is not None:  # standard behavior
            for case_i in range(self.numberOfCasesVal):
                filepathForCasePrediction = absPathToFolderForPredictionsFromSession + "/" + \
                                            self.namesToSavePredictionsAndFeaturesVal[case_i]
                self.filepathsToSavePredictionsForEachPatientVal.append(filepathForCasePrediction)
                filepathForCaseFeatures = absPathToFolderForFeaturesFromSession + "/" + \
                                          self.namesToSavePredictionsAndFeaturesVal[case_i]
                self.filepathsToSaveFeaturesForEachPatientVal.append(filepathForCaseFeatures)
        else:  # Names for predictions not given. Special handling...
            if self.numberOfCasesVal > 1:  # Many cases, create corresponding namings for files.
                for case_i in range(self.numberOfCasesVal):
                    self.filepathsToSavePredictionsForEachPatientVal.append(
                        absPathToFolderForPredictionsFromSession + "/pred_case" + str(case_i) + ".nii.gz")
                    self.filepathsToSaveFeaturesForEachPatientVal.append(
                        absPathToFolderForPredictionsFromSession + "/pred_case" + str(case_i) + ".nii.gz")
            else:  # Only one case. Just give the output prediction folder, the io.py will save output accordingly.
                self.filepathsToSavePredictionsForEachPatientVal.append(absPathToFolderForPredictionsFromSession)
                self.filepathsToSaveFeaturesForEachPatientVal.append(absPathToFolderForPredictionsFromSession)

    def get_path_to_load_model_from(self):
        return self.savedModelFilepath

    def get_tensorboard_bool(self):
        return self.tensorboardLog

<<<<<<< HEAD
    def get_norm_params(self):
        return self.norm_params

=======
>>>>>>> bec56ed1
    def print_params(self):
        logPrint = self.log.print3
        logPrint("")
        logPrint("=============================================================")
        logPrint("========= PARAMETERS FOR THIS TRAINING SESSION ==============")
        logPrint("=============================================================")
        logPrint("Session's name = " + str(self.sessionName))
        logPrint("Model will be loaded from save = " + str(self.savedModelFilepath))
        logPrint("~~Output~~")
        logPrint("Main output folder = " + str(self.mainOutputAbsFolder))
        logPrint("Log performance metrics for tensorboard = " + str(self.tensorboardLog))
        logPrint("Path and filename to save trained models = " + str(self.filepath_to_save_models))

        logPrint("~~~~~~~~~~~~~~~~~~Generic Information~~~~~~~~~~~~~~~~")
        logPrint("Number of Cases for Training = " + str(self.numberOfCasesTrain))
        logPrint("Number of Cases for Validation = " + str(self.numberOfCasesVal))

        logPrint("~~~~~~~~~~~~~~~~~~Training parameters~~~~~~~~~~~~~~~~")
        logPrint("Filepaths to Channels of the Training Cases = " + str(self.channelsFilepathsTrain))
        logPrint("Filepaths to Ground-Truth labels of the Training Cases = " + str(self.gtLabelsFilepathsTrain))

        logPrint("~~ Sampling (train) ~~")
        logPrint("Filepaths to ROI Masks of the Training Cases = " + str(self.roiMasksFilepathsTrain))

<<<<<<< HEAD
        logPrint("Type of Sampling = " + str(self.samplingTypeInstanceTrain.getStringOfSamplingType()) + " (" + str(
            self.samplingTypeInstanceTrain.getIntSamplingType()) + ")")
        logPrint("Sampling Categories = " + str(self.samplingTypeInstanceTrain.getStringsPerCategoryToSample()))
        logPrint("Percent of Samples to extract per Sampling Category = " + str(
            self.samplingTypeInstanceTrain.getPercentPerCategoryToSample()))
        logPrint("Paths to weight-Maps for sampling of each category = " + str(
            self.paths_to_wmaps_per_sampl_cat_per_subj_train))
=======
        logPrint("Type of Sampling = " + str(self.sampling_type_inst_tr.get_type_as_str()) +
                 " (" + str(self.sampling_type_inst_tr.get_type_as_int()) + ")")
        logPrint("Sampling Categories = " + str(self.sampling_type_inst_tr.get_sampling_cats_as_str()))
        logPrint("Percent of Samples to extract per Sampling Category = " +
                 str(self.sampling_type_inst_tr.get_perc_to_sample_per_cat()))
        logPrint("Paths to weight-Maps for sampling of each category = " +
                 str(self.paths_to_wmaps_per_sampl_cat_per_subj_train))
>>>>>>> bec56ed1

        logPrint("~~Training Cycle~~")
        logPrint("Number of Epochs = " + str(self.numberOfEpochs))
        logPrint("Number of Subepochs per epoch = " + str(self.numberOfSubepochs))
<<<<<<< HEAD
        logPrint("Number of cases to load per Subepoch (for extracting the samples for this subepoch) = " + str(
            self.max_n_cases_per_subep_train))
        logPrint("Number of Segments loaded per subepoch for Training = " + str(
            self.n_samples_per_subep_train) + ". NOTE: This number of segments divided by the batch-size defines the number of optimization-iterations that will be performed every subepoch!")
=======
        logPrint("Number of cases to load per Subepoch (for extracting the samples for this subepoch) = " +
                 str(self.max_n_cases_per_subep_train))
        logPrint("Number of Segments loaded per subepoch for Training = " + str(self.n_samples_per_subep_train) +
                 ". NOTE: This number of segments divided by the batch-size defines the number of "
                 "optimization-iterations that will be performed every subepoch!")
>>>>>>> bec56ed1
        logPrint("Batch size (train) = " + str(self.batchsize_train))
        logPrint("Number of parallel processes for sampling = " + str(self.num_parallel_proc_sampling))

        logPrint("~~Learning Rate Schedule~~")
        logPrint("Type of schedule = " + str(self.lr_sched_params['type']))
<<<<<<< HEAD
        logPrint("[Predef] Predefined schedule of epochs when the LR will be lowered = " + str(
            self.lr_sched_params['predef']['epochs']))
        logPrint("[Predef] When decreasing Learning Rate, divide LR by = " + str(
            self.lr_sched_params['predef']['div_lr_by']))
        logPrint("[Poly] Initial epochs to wait before lowering LR = " + str(
            self.lr_sched_params['poly']['epochs_wait_before_decr']))
        logPrint("[Poly] Final epoch for the schedule = " + str(self.lr_sched_params['poly']['final_ep_for_sch']))
        logPrint("[Auto] Initial epochs to wait before lowering LR = " + str(
            self.lr_sched_params['auto']['epochs_wait_before_decr']))
        logPrint(
            "[Auto] When decreasing Learning Rate, divide LR by = " + str(self.lr_sched_params['auto']['div_lr_by']))
        logPrint("[Auto] Minimum increase in validation accuracy (0. to 1.) that resets the waiting counter = " + str(
            self.lr_sched_params['auto']['min_incr_of_val_acc_considered']))
=======
        logPrint("[Predef] Predefined schedule of epochs when the LR will be lowered = " +
                 str(self.lr_sched_params['predef']['epochs']))
        logPrint("[Predef] When decreasing Learning Rate, divide LR by = " +
                 str(self.lr_sched_params['predef']['div_lr_by']))
        logPrint("[Poly] Initial epochs to wait before lowering LR = " +
                 str(self.lr_sched_params['poly']['epochs_wait_before_decr']))
        logPrint("[Poly] Final epoch for the schedule = " + str(self.lr_sched_params['poly']['final_ep_for_sch']))
        logPrint("[Auto] Initial epochs to wait before lowering LR = " +
                 str(self.lr_sched_params['auto']['epochs_wait_before_decr']))
        logPrint("[Auto] When decreasing Learning Rate, divide LR by = " +
                 str(self.lr_sched_params['auto']['div_lr_by']))
        logPrint("[Auto] Minimum increase in validation accuracy (0. to 1.) that resets the waiting counter = " +
                 str(self.lr_sched_params['auto']['min_incr_of_val_acc_considered']))
>>>>>>> bec56ed1
        logPrint("[Expon] (Deprecated) parameters = " + str(self.lr_sched_params['expon']))

        logPrint("~~Data Augmentation During Training~~")
        logPrint("Image level augmentation:")
        logPrint("Parameters for image-level augmentation: " + str(self.augm_img_prms_tr))
        if self.augm_img_prms_tr is not None:
            logPrint("\t affine: " + str(self.augm_img_prms_tr['affine']))
        logPrint("Patch level augmentation:")
        logPrint("Mu and std for shift and scale of histograms = " + str(self.augm_sample_prms_tr['hist_dist']))
        logPrint("Probabilities of reflecting each axis = " + str(self.augm_sample_prms_tr['reflect']))
        logPrint("Probabilities of rotating planes 0/90/180/270 degrees = " + str(self.augm_sample_prms_tr['rotate90']))

        logPrint("~~~~~~~~~~~~~~~~~~Validation parameters~~~~~~~~~~~~~~~~")
        logPrint("Perform Validation on Samples throughout training? = " + str(self.val_on_samples_during_train))
        logPrint("Perform Full Inference on validation cases every few epochs? = " + str(self.val_on_whole_volumes))
<<<<<<< HEAD
        logPrint("Filepaths to Channels of the Validation Cases (Req for either of the above) = " + str(
            self.channelsFilepathsVal))
=======
        logPrint("Filepaths to Channels of the Validation Cases (Req for either of the above) = " +
                 str(self.channelsFilepathsVal))
>>>>>>> bec56ed1
        logPrint("Filepaths to Ground-Truth labels of the Validation Cases = " + str(self.gtLabelsFilepathsVal))
        logPrint("Filepaths to ROI masks for Validation Cases = " + str(self.roiMasksFilepathsVal))

        logPrint("~~~~~~~Validation on Samples throughout Training~~~~~~~")
        logPrint("Number of Segments loaded per subepoch for Validation = " + str(self.n_samples_per_subep_val))
        logPrint("Batch size (val on samples) = " + str(self.batchsize_val_samples))

        logPrint("~~ Sampling (val) ~~")
<<<<<<< HEAD
        logPrint("Type of Sampling = " + str(self.samplingTypeInstanceVal.getStringOfSamplingType()) + " (" + str(
            self.samplingTypeInstanceVal.getIntSamplingType()) + ")")
        logPrint("Sampling Categories = " + str(self.samplingTypeInstanceVal.getStringsPerCategoryToSample()))
        logPrint("Percent of Samples to extract per Sampling Category = " + str(
            self.samplingTypeInstanceVal.getPercentPerCategoryToSample()))
        logPrint("Paths to weight-maps for sampling of each category = " + str(
            self.paths_to_wmaps_per_sampl_cat_per_subj_val))

        logPrint("~~~~~Validation with Full Inference on Validation Cases~~~~~")
        logPrint("Perform Full-Inference on Val. cases every that many epochs = " + str(
            self.num_epochs_between_val_on_whole_volumes))
=======
        logPrint("Type of Sampling = " + str(self.sampling_type_inst_val.get_type_as_str()) + " (" +
                 str(self.sampling_type_inst_val.get_type_as_int()) + ")")
        logPrint("Sampling Categories = " + str(self.sampling_type_inst_val.get_sampling_cats_as_str()))
        logPrint("Percent of Samples to extract per Sampling Category = " +
                 str(self.sampling_type_inst_val.get_perc_to_sample_per_cat()))
        logPrint("Paths to weight-maps for sampling of each category = " +
                 str(self.paths_to_wmaps_per_sampl_cat_per_subj_val))

        logPrint("~~~~~Validation with Full Inference on Validation Cases~~~~~")
        logPrint("Perform Full-Inference on Val. cases every that many epochs = " +
                 str(self.num_epochs_between_val_on_whole_volumes))
>>>>>>> bec56ed1
        logPrint("Batch size (val on whole volumes) = " + str(self.batchsize_val_whole))
        logPrint("~~Predictions (segmentations and prob maps on val. cases)~~")
        logPrint("Save Segmentations = " + str(self.saveSegmentationVal))
        logPrint("Save Probability Maps for each class = " + str(self.saveProbMapsBoolPerClassVal))
        logPrint("Filepaths to save results per case = " + str(self.filepathsToSavePredictionsForEachPatientVal))
<<<<<<< HEAD
        logPrint("Suffixes with which to save segmentations and probability maps = " + str(
            self.suffixForSegmAndProbsDictVal))
        logPrint("~~Feature Maps~~")
        logPrint("Save Feature Maps = " + str(self.saveIndividualFmImagesVal))
        logPrint("Save FMs in a 4D-image = " + str(self.saveMultidimensionalImageWithAllFmsVal))
        logPrint("Min/Max Indices of FMs to visualise per pathway-type and per layer = " + str(
            self.indices_fms_per_pathtype_per_layer_to_save))
=======
        logPrint("Suffixes with which to save segmentations and probability maps = " +
                 str(self.suffixForSegmAndProbsDictVal))
        logPrint("~~Feature Maps~~")
        logPrint("Save Feature Maps = " + str(self.save_fms_flag_val))
        logPrint("Min/Max Indices of FMs to visualise per pathway-type and per layer = " +
                 str(self.indices_fms_per_pathtype_per_layer_to_save))
>>>>>>> bec56ed1
        logPrint("Filepaths to save FMs per case = " + str(self.filepathsToSaveFeaturesForEachPatientVal))

        logPrint("~~Optimization~~")
        logPrint("Initial Learning rate = " + str(self.learningRate))
        logPrint("Optimizer to use: SGD(0), Adam(1), RmsProp(2) = " + str(self.optimizerSgd0Adam1Rms2))
        logPrint(
            "Parameters for Adam: b1= " + str(self.b1Adam) + ", b2=" + str(self.b2Adam) + ", e= " + str(self.eAdam))
        logPrint("Parameters for RmsProp: rho= " + str(self.rhoRms) + ", e= " + str(self.eRms))
        logPrint("Momentum Type: Classic (0) or Nesterov (1) = " + str(self.classicMom0Nesterov1))
        logPrint("Momentum Non-Normalized (0) or Normalized (1) = " + str(self.momNonNormalized0Normalized1))
        logPrint("Momentum Value = " + str(self.momentumValue))
        logPrint("~~Costs~~")
        logPrint("Loss functions and their weights = " + str(self.losses_and_weights))
        logPrint("Reweight samples in cost on a per-class basis = " + str(self.reweight_classes_in_cost))
        logPrint("L1 Regularization term = " + str(self.L1_reg_weight))
        logPrint("L2 Regularization term = " + str(self.L2_reg_weight))
        logPrint("~~Freeze Weights of Certain Layers~~")
        logPrint("Indices of layers from each type of pathway that will be kept fixed (first layer is 0):")
        logPrint("Normal pathway's layers to freeze = " + str(self.indicesOfLayersPerPathwayTypeToFreeze[0]))
        logPrint("Subsampled pathway's layers to freeze = " + str(self.indicesOfLayersPerPathwayTypeToFreeze[1]))
        logPrint("FC pathway's layers to freeze = " + str(self.indicesOfLayersPerPathwayTypeToFreeze[2]))

<<<<<<< HEAD
        logPrint("~~~~~~~~~~~~~~~~~~Other Generic Parameters~~~~~~~~~~~~~~~~")
        logPrint("Check whether input data has correct format (can slow down process) = " + str(self.run_input_checks))
        logPrint("~~Pre Processing~~")
        logPrint("Pad Input Images = " + str(self.pad_input_imgs))
        logPrint("~~Normalization~~")
        logPrint("Normalisation = " + str(bool(self.norm)))
        if self.norm:
            logPrint("Intensity Normalization = " + str(bool(self.norm_params['int_norm'])))
            if self.norm_params['int_norm']:
                logPrint("Cutoff percentile = " + str(self.norm_params['cutoff_percent']))
                logPrint("Cutoff standard deviation = " + str(self.norm_params['cutoff_std']))
                logPrint("Cutoff whole image mean = " + str(self.norm_params['cutoff_mean']))
=======
        logPrint("~~~~~~~~~~~~~~~~~~ PRE-PROCESSING ~~~~~~~~~~~~~~~~")
        logPrint("~~Data Compabitibility Checks~~")
        logPrint("Check whether input data has correct format (can slow down process) = " + str(self.run_input_checks))
        logPrint("~~Padding~~")
        logPrint("Pad Input Images = " + str(self.pad_input))
        logPrint("~~Intensity Normalization~~")
        logPrint("Verbosity level = " + str(self.norm_prms['verbose_lvl']))
        logPrint("Z-Score parameters = " + str(self.norm_prms['zscore']))
>>>>>>> bec56ed1

        logPrint("========== Done with printing session's parameters ==========")
        logPrint("=============================================================\n")

    def get_args_for_train_routine(self):

        args = [self.log,
                self.filepath_to_save_models,

                self.val_on_samples_during_train,
                {"segm": self.saveSegmentationVal, "prob": self.saveProbMapsBoolPerClassVal},

                self.filepathsToSavePredictionsForEachPatientVal,
                self.suffixForSegmAndProbsDictVal,

                self.channelsFilepathsTrain,
                self.channelsFilepathsVal,

                self.gtLabelsFilepathsTrain,
                self.gtLabelsFilepathsVal,

                self.paths_to_wmaps_per_sampl_cat_per_subj_train,
                self.paths_to_wmaps_per_sampl_cat_per_subj_val,

                self.roiMasksFilepathsTrain,
                self.roiMasksFilepathsVal,

                self.numberOfEpochs,
                self.numberOfSubepochs,
                self.max_n_cases_per_subep_train,
                self.n_samples_per_subep_train,
                self.n_samples_per_subep_val,
                self.num_parallel_proc_sampling,

                # -------Sampling Type---------
<<<<<<< HEAD
                self.samplingTypeInstanceTrain,
                self.samplingTypeInstanceVal,
                self.batchsize_train,
                self.batchsize_val_samples,
                self.batchsize_val_whole,

                # -------Preprocessing-----------
                self.pad_input_imgs,
=======
                self.sampling_type_inst_tr,
                self.sampling_type_inst_val,
                self.batchsize_train,
                self.batchsize_val_samples,
                self.batchsize_val_whole,
                
>>>>>>> bec56ed1
                # -------Data Augmentation-------
                self.augm_img_prms_tr,
                self.augm_sample_prms_tr,

                # --- Validation on whole volumes ---
                self.val_on_whole_volumes,
                self.num_epochs_between_val_on_whole_volumes,

                # --------For FM visualisation---------
<<<<<<< HEAD
                self.saveIndividualFmImagesVal,
                self.saveMultidimensionalImageWithAllFmsVal,
                self.indices_fms_per_pathtype_per_layer_to_save,
                self.filepathsToSaveFeaturesForEachPatientVal,

                # -------- Others --------
                self.run_input_checks
=======
                self.save_fms_flag_val,
                self.indices_fms_per_pathtype_per_layer_to_save,
                self.filepathsToSaveFeaturesForEachPatientVal,

                # --- Data compatibility checks ---
                self.run_input_checks,
                
                # -------- Pre-Processing ------
                self.pad_input,
                self.norm_prms
>>>>>>> bec56ed1
                ]
        return args

    def get_args_for_trainer(self):
        args = [self.log,
                self.indicesOfLayersPerPathwayTypeToFreeze,
                self.losses_and_weights,
                # Regularisation
                self.L1_reg_weight,
                self.L2_reg_weight,
                # Cost Schedules
                # Weighting Classes differently in the CNN's cost function during training:
                self.reweight_classes_in_cost
                ]
        return args

    def get_args_for_optimizer(self):
        args = [self.log,
                self.optimizerSgd0Adam1Rms2,

                self.lr_sched_params,

                self.learningRate,
                self.momentumValue,
                self.classicMom0Nesterov1,
                self.momNonNormalized0Normalized1,
                self.b1Adam,
                self.b2Adam,
                self.eAdam,
                self.rhoRms,
                self.eRms
                ]
        return args<|MERGE_RESOLUTION|>--- conflicted
+++ resolved
@@ -13,8 +13,6 @@
 from deepmedic.dataManagement.augmentImage import AugmenterAffineParams
 
 
-<<<<<<< HEAD
-=======
 def get_default(value, default, required=False):
     if value is not None:
         return value
@@ -29,7 +27,6 @@
     return get_default(cfg[elem.name], elem.default, elem.required)
 
 
->>>>>>> bec56ed1
 class TrainSessionParameters(object):
 
     # To be called from outside too.
@@ -41,9 +38,6 @@
     @staticmethod
     def errorRequireChannelsTraining():
         print(
-<<<<<<< HEAD
-            "ERROR: Parameter \"channelsTraining\" needed but not provided in config file. This parameter should provide paths to files, as many as the channels (modalities) of the task. Each of the files should contain a list of paths, one for each case to train on. These paths in a file should point to the .nii(.gz) files that are the corresponding channel for a patient. Please provide it in the format: channelsTraining = [\"path-to-file-for-channel1\", ..., \"path-to-file-for-channelN\"]. The paths should be given in quotes, separated by commas (list of strings, python-style). Exiting.");
-=======
             "ERROR: Parameter \"channelsTraining\" needed but not provided in config file. "
             "This parameter should provide paths to files, as many as the channels (modalities) of the task. "
             "Each of the files should contain a list of paths, one for each case to train on. "
@@ -51,7 +45,6 @@
             "patient. Please provide it in the format: channelsTraining = [\"path-to-file-for-channel1\", ..., "
             "\"path-to-file-for-channelN\"]. The paths should be given in quotes, separated by commas "
             "(list of strings, python-style). Exiting.")
->>>>>>> bec56ed1
         exit(1)
 
     errReqChansTr = errorRequireChannelsTraining
@@ -59,27 +52,19 @@
     @staticmethod
     def errorRequireGtLabelsTraining():
         print(
-<<<<<<< HEAD
-            "ERROR: Parameter \"gtLabelsTraining\" needed but not provided in config file. This parameter should provide the path to a file. That file should contain a list of paths, one for each case to train on. These paths should point to the .nii(.gz) files that contain the corresponding Ground-Truth labels for a case. Please provide it in the format: gtLabelsTraining = \"path-to-file\". The path should be given in quotes (a string, python-style). Exiting.");
-=======
             "ERROR: Parameter \"gtLabelsTraining\" needed but not provided in config file. "
             "This parameter should provide the path to a file. That file should contain a list of paths, "
             "one for each case to train on. These paths should point to the .nii(.gz) files that contain the c"
             "orresponding Ground-Truth labels for a case. Please provide it in the format: "
             "gtLabelsTraining = \"path-to-file\". The path should be given in quotes (a string, python-style). "
             "Exiting.")
->>>>>>> bec56ed1
         exit(1)
 
     errReqGtTr = errorRequireGtLabelsTraining
 
     @staticmethod
     def errorRequireBatchsizeTrain():
-<<<<<<< HEAD
-        print("ERROR: Please provide size of batch size in train-config. See parameter \'batchsize\'. Exiting.");
-=======
         print("ERROR: Please provide size of batch size in train-config. See parameter \'batchsize\'. Exiting.")
->>>>>>> bec56ed1
         exit(1)
 
     errReqBatchSizeTr = errorRequireBatchsizeTrain
@@ -87,14 +72,10 @@
     @staticmethod
     def errorRequirePredefinedLrSched():
         print(
-<<<<<<< HEAD
-            "ERROR: Parameter \"typeOfLearningRateSchedule\" was set to \"predefined\", but no predefined schedule was given. Please specify at which epochs to lower the Learning Rate, by providing the corresponding parameter in the format: predefinedSchedule = [epoch-for-1st-decrease, ..., epoch-for-last-decrease], where the epochs are specified by an integer > 0. Exiting.");
-=======
             "ERROR: Parameter \"typeOfLearningRateSchedule\" was set to \"predefined\", but no predefined schedule "
             "was given. Please specify at which epochs to lower the Learning Rate, by providing the corresponding "
             "parameter in the format: predefinedSchedule = [epoch-for-1st-decrease, ..., epoch-for-last-decrease], "
             "where the epochs are specified by an integer > 0. Exiting.")
->>>>>>> bec56ed1
         exit(1)
 
     errReqPredLrSch = errorRequirePredefinedLrSched
@@ -102,10 +83,6 @@
     @staticmethod
     def errorAutoRequiresValSamples():
         print(
-<<<<<<< HEAD
-            "ERROR: Parameter \"typeOfLearningRateSchedule\" was set to \"auto\". This requires performing validation on samples throughout training, because this schedule lowers the Learning Rate when validation-accuracy plateaus. However the parameter \"performValidationOnSamplesThroughoutTraining\" was set to False in the configuration file, or was ommitted, which triggers the default value, False! Please set the parameter performValidationOnSamplesThroughoutTraining = True. You will then need to provide the path to the channels of the validation cases in the format: channelsValidation = [\"path-to-file-that-lists-paths-to-channel-1-for-every-case\", ..., \"path-to-file-that-lists-paths-to-channel-N-for-every-case\"] (python style list-of-strings)." + \
-            "\t Also, you will need to provide the Ground-Truth for the validation cases, in the format:  gtLabelsValidation = \"path-to-file\", where the file lists the paths to the GT labels of each validation case. Exiting!");
-=======
             "ERROR: Parameter \"typeOfLearningRateSchedule\" was set to \"auto\". This requires performing validation "
             "on samples throughout training, because this schedule lowers the Learning Rate when validation-accuracy "
             "plateaus. However the parameter \"performValidationOnSamplesThroughoutTraining\" was set to False in the "
@@ -117,15 +94,11 @@
             "\t Also, you will need to provide the Ground-Truth for the validation cases, in the format:  "
             "gtLabelsValidation = \"path-to-file\", where the file lists the paths to the GT labels of each validation "
             "case. Exiting!")
->>>>>>> bec56ed1
         exit(1)
 
     @staticmethod
     def errorRequireChannelsVal():
         print(
-<<<<<<< HEAD
-            "ERROR: Parameter \"channelsValidation\" was not provided, although it is required to perform validation, although validation was requested (parameters \"performValidationOnSamplesThroughoutTraining\" or \"performFullInferenceOnValidationImagesEveryFewEpochs\" was set to True). You will need to provide a list with path to files that list where the channels for each validation case can be found. The corresponding parameter must be provided in the format: channelsValidation = [\"path-to-file-that-lists-paths-to-channel-1-for-every-case\", ..., \"path-to-file-that-lists-paths-to-channel-N-for-every-case\"] (python style list-of-strings). Exiting.");
-=======
             "ERROR: Parameter \"channelsValidation\" was not provided, although it is required to perform validation, "
             "although validation was requested (parameters \"performValidationOnSamplesThroughoutTraining\" or "
             "\"performFullInferenceOnValidationImagesEveryFewEpochs\" was set to True). You will need to provide a "
@@ -133,7 +106,6 @@
             "The corresponding parameter must be provided in the format: channelsValidation = "
             "[\"path-to-file-that-lists-paths-to-channel-1-for-every-case\", ..., "
             "\"path-to-file-that-lists-paths-to-channel-N-for-every-case\"] (python style list-of-strings). Exiting.")
->>>>>>> bec56ed1
         exit(1)
 
     errReqChannsVal = errorRequireChannelsVal
@@ -141,22 +113,6 @@
     @staticmethod
     def errorReqGtLabelsVal():
         print(
-<<<<<<< HEAD
-            "ERROR: Parameter \"gtLabelsValidation\" was not provided, although it is required to perform validation on training-samples, which was requested (parameter \"performValidationOnSamplesThroughoutTraining\" was set to True). It is also useful so that the DSC score is reported if full-inference on the validation samples is performed (when parameter \"performFullInferenceOnValidationImagesEveryFewEpochs\" is set to True)! You will need to provide the path to a file that lists where the GT labels for each validation case can be found. The corresponding parameter must be provided in the format: gtLabelsValidation = \"path-to-file-that-lists-GT-labels-for-every-case\" (python style string). Exiting.");
-        exit(1)
-
-    # VALIDATION
-    @staticmethod
-    def errorReqNumberOfEpochsBetweenFullValInfGreaterThan0():
-        print(
-            "ERROR: It was requested to perform full-inference on validation images by setting parameter \"performFullInferenceOnValidationImagesEveryFewEpochs\" to True. For this, it is required to specify the number of epochs between two full-inference procedures. This number was given equal to 0. Please specify a number greater than 0, in the format: numberOfEpochsBetweenFullInferenceOnValImages = 1 (Any integer. Default is 1). Exiting!");
-        exit(1)
-
-    @staticmethod
-    def errorRequireNamesOfPredictionsVal():
-        print(
-            "ERROR: It was requested to perform full-inference on validation images by setting parameter \"performFullInferenceOnValidationImagesEveryFewEpochs\" to True and then save some of the results (segmentation maps, probability maps or feature maps), either manually or by default. For this, it is required to specify the path to a file, which should contain names to give to the results. Please specify the path to such a file in the format: namesForPredictionsPerCaseVal = \"./validation/validationNamesOfPredictionsSimple.cfg\" (python-style string). Exiting!");
-=======
             "ERROR: Parameter \"gtLabelsValidation\" was not provided, although it is required to perform validation "
             "on training-samples, which was requested (parameter \"performValidationOnSamplesThroughoutTraining\" "
             "was set to True). It is also useful so that the DSC score is reported if full-inference on the "
@@ -194,43 +150,26 @@
             "required to specify the path to a file, which should contain names to give to the results. "
             "Please specify the path to such a file in the format: namesForPredictionsPerCaseVal = "
             "\"./validation/validationNamesOfPredictionsSimple.cfg\" (python-style string). Exiting!")
->>>>>>> bec56ed1
         exit(1)
 
     @staticmethod
     def errorRequireOptimizer012():
-<<<<<<< HEAD
-        print("ERROR: The parameter \"sgd0orAdam1orRms2\" must be given 0,1 or 2. Omit for default. Exiting!");
-=======
         print("ERROR: The parameter \"sgd0orAdam1orRms2\" must be given 0,1 or 2. Omit for default. Exiting!")
->>>>>>> bec56ed1
         exit(1)
 
     @staticmethod
     def errorRequireMomentumClass0Nestov1():
-<<<<<<< HEAD
-        print("ERROR: The parameter \"classicMom0OrNesterov1\" must be given 0 or 1. Omit for default. Exiting!");
-=======
         print("ERROR: The parameter \"classicMom0OrNesterov1\" must be given 0 or 1. Omit for default. Exiting!")
->>>>>>> bec56ed1
         exit(1)
 
     @staticmethod
     def errorRequireMomValueBetween01():
-<<<<<<< HEAD
-        print("ERROR: The parameter \"momentumValue\" must be given between 0.0 and 1.0 Omit for default. Exiting!");
-=======
         print("ERROR: The parameter \"momentumValue\" must be given between 0.0 and 1.0 Omit for default. Exiting!")
->>>>>>> bec56ed1
         exit(1)
 
     @staticmethod
     def errorRequireMomNonNorm0Norm1():
-<<<<<<< HEAD
-        print("ERROR: The parameter \"momNonNorm0orNormalized1\" must be given 0 or 1. Omit for default. Exiting!");
-=======
         print("ERROR: The parameter \"momNonNorm0orNormalized1\" must be given 0 or 1. Omit for default. Exiting!")
->>>>>>> bec56ed1
         exit(1)
 
     def __init__(self,
@@ -252,14 +191,6 @@
         self.sessionName = self.getSessionName(cfg[cfg.SESSION_NAME])
 
         abs_path_to_cfg = cfg.get_abs_path_to_cfg()
-<<<<<<< HEAD
-        abs_path_to_saved = getAbsPathEvenIfRelativeIsGiven(cfg[cfg.SAVED_MODEL], abs_path_to_cfg) if cfg[
-                                                                                                          cfg.SAVED_MODEL] is not None else None  # Load pretrained model.
-        self.savedModelFilepath = check_and_adjust_path_to_ckpt(self.log,
-                                                                abs_path_to_saved) if abs_path_to_saved is not None else None
-
-        self.tensorboardLog = bool(cfg[cfg.TENSORBOARD_LOG])
-=======
         abs_path_to_saved = getAbsPathEvenIfRelativeIsGiven(cfg[cfg.SAVED_MODEL], abs_path_to_cfg) \
             if cfg[cfg.SAVED_MODEL] is not None else None  # Load pretrained model.
 
@@ -267,7 +198,6 @@
             if abs_path_to_saved is not None else None
 
         self.tensorboardLog = cfg[cfg.TENSORBOARD_LOG] if cfg[cfg.TENSORBOARD_LOG] is not None else False
->>>>>>> bec56ed1
 
         # ====================TRAINING==========================
         self.filepath_to_save_models = folderForSessionCnnModels + "/" + model_name + "." + self.sessionName
@@ -275,31 +205,6 @@
             self.errReqChansTr()
         if cfg[cfg.GT_LABELS_TR] is None:
             self.errReqGtTr()
-<<<<<<< HEAD
-        # [[case1-ch1, ..., caseN-ch1], [case1-ch2,...,caseN-ch2]]
-        listOfAListPerChannelWithFilepathsOfAllCasesTrain = [
-            parseAbsFileLinesInList(getAbsPathEvenIfRelativeIsGiven(channelConfPath, abs_path_to_cfg)) for
-            channelConfPath in cfg[cfg.CHANNELS_TR]]
-        self.channelsFilepathsTrain = [list(item) for item in zip(*tuple(
-            listOfAListPerChannelWithFilepathsOfAllCasesTrain))]  # [[case1-ch1, case1-ch2], ..., [caseN-ch1, caseN-ch2]]
-        self.gtLabelsFilepathsTrain = parseAbsFileLinesInList(
-            getAbsPathEvenIfRelativeIsGiven(cfg[cfg.GT_LABELS_TR], abs_path_to_cfg))
-
-        # [Optionals]
-        # ~~~~~~~~~Sampling~~~~~~~
-        self.roiMasksFilepathsTrain = parseAbsFileLinesInList(
-            getAbsPathEvenIfRelativeIsGiven(cfg[cfg.ROI_MASKS_TR], abs_path_to_cfg)) if cfg[
-                                                                                            cfg.ROI_MASKS_TR] is not None else None
-
-        samplingTypeToUseTr = cfg[cfg.TYPE_OF_SAMPLING_TR] if cfg[cfg.TYPE_OF_SAMPLING_TR] is not None else 3
-        self.samplingTypeInstanceTrain = samplingType.SamplingType(self.log, samplingTypeToUseTr, num_classes)
-        if samplingTypeToUseTr in [0, 3] and cfg[cfg.PROP_OF_SAMPLES_PER_CAT_TR] is not None:
-            self.samplingTypeInstanceTrain.setPercentOfSamplesPerCategoryToSample(cfg[cfg.PROP_OF_SAMPLES_PER_CAT_TR])
-        else:
-            numberOfCategoriesOfSamplesTr = self.samplingTypeInstanceTrain.getNumberOfCategoriesToSample()
-            self.samplingTypeInstanceTrain.setPercentOfSamplesPerCategoryToSample(
-                [1.0 / numberOfCategoriesOfSamplesTr] * numberOfCategoriesOfSamplesTr)
-=======
 
         # [[case1-ch1, ..., caseN-ch1], [case1-ch2,...,caseN-ch2]]
         listOfAListPerChannelWithFilepathsOfAllCasesTrain = [
@@ -326,64 +231,28 @@
             n_sampl_cats_tr = self.sampling_type_inst_tr.get_n_sampling_cats()
             self.sampling_type_inst_tr.set_perc_of_samples_per_cat(
                 [1.0 / n_sampl_cats_tr] * n_sampl_cats_tr)
->>>>>>> bec56ed1
 
         self.paths_to_wmaps_per_sampl_cat_per_subj_train = None
         if cfg[cfg.WEIGHT_MAPS_PER_CAT_FILEPATHS_TR] is not None:
             # [[case1-weightMap1, ..., caseN-weightMap1], [case1-weightMap2,...,caseN-weightMap2]]
             self.paths_to_wmaps_per_sampl_cat_per_subj_train = [
-<<<<<<< HEAD
-                parseAbsFileLinesInList(getAbsPathEvenIfRelativeIsGiven(weightMapConfPath, abs_path_to_cfg)) for
-                weightMapConfPath in cfg[cfg.WEIGHT_MAPS_PER_CAT_FILEPATHS_TR]]
-=======
                 parseAbsFileLinesInList(getAbsPathEvenIfRelativeIsGiven(weightMapConfPath, abs_path_to_cfg))
                 for weightMapConfPath in cfg[cfg.WEIGHT_MAPS_PER_CAT_FILEPATHS_TR]
             ]
->>>>>>> bec56ed1
 
         # ~~~~~~~~ Training Cycle ~~~~~~~~~~~
         self.numberOfEpochs = cfg[cfg.NUM_EPOCHS] if cfg[cfg.NUM_EPOCHS] is not None else 35
         self.numberOfSubepochs = cfg[cfg.NUM_SUBEP] if cfg[cfg.NUM_SUBEP] is not None else 20
-<<<<<<< HEAD
-        self.max_n_cases_per_subep_train = cfg[cfg.NUM_CASES_LOADED_PERSUB] if cfg[
-                                                                                   cfg.NUM_CASES_LOADED_PERSUB] is not None else 50
-        self.n_samples_per_subep_train = cfg[cfg.NUM_TR_SEGMS_LOADED_PERSUB] if cfg[
-                                                                                    cfg.NUM_TR_SEGMS_LOADED_PERSUB] is not None else 1000
-        self.batchsize_train = cfg[cfg.BATCHSIZE_TR] if cfg[cfg.BATCHSIZE_TR] is  None else errReqBatchSizeTr()
-=======
         self.max_n_cases_per_subep_train = \
             cfg[cfg.NUM_CASES_LOADED_PERSUB] if cfg[cfg.NUM_CASES_LOADED_PERSUB] is not None else 50
         self.n_samples_per_subep_train = \
             cfg[cfg.NUM_TR_SEGMS_LOADED_PERSUB] if cfg[cfg.NUM_TR_SEGMS_LOADED_PERSUB] is not None else 1000
         self.batchsize_train = cfg[cfg.BATCHSIZE_TR] if cfg[cfg.BATCHSIZE_TR] is not None else errReqBatchSizeTr()
->>>>>>> bec56ed1
         self.num_parallel_proc_sampling = cfg[cfg.NUM_OF_PROC_SAMPL] if cfg[cfg.NUM_OF_PROC_SAMPL] is not None else 0
 
         # ~~~~~~~ Learning Rate Schedule ~~~~~~~~
 
         assert cfg[cfg.LR_SCH_TYPE] in ['stable', 'predef', 'poly', 'auto', 'expon']
-<<<<<<< HEAD
-        self.lr_sched_params = {'type': cfg[cfg.LR_SCH_TYPE] if cfg[cfg.LR_SCH_TYPE] is not None else 'poly',
-                                'predef': {'epochs': cfg[cfg.PREDEF_SCH],
-                                           'div_lr_by': cfg[cfg.DIV_LR_BY] if cfg[cfg.DIV_LR_BY] is not None else 2.0},
-                                'auto': {'min_incr_of_val_acc_considered': cfg[cfg.AUTO_MIN_INCR_VAL_ACC] if cfg[
-                                                                                                                 cfg.AUTO_MIN_INCR_VAL_ACC] is not None else 0.0,
-                                         'epochs_wait_before_decr': cfg[cfg.NUM_EPOCHS_WAIT] if cfg[
-                                                                                                    cfg.NUM_EPOCHS_WAIT] is not None else 5,
-                                         'div_lr_by': cfg[cfg.DIV_LR_BY] if cfg[cfg.DIV_LR_BY] is not None else 2.0},
-                                'poly': {'epochs_wait_before_decr': cfg[cfg.NUM_EPOCHS_WAIT] if cfg[
-                                                                                                    cfg.NUM_EPOCHS_WAIT] is not None else self.numberOfEpochs / 3,
-                                         'final_ep_for_sch': self.numberOfEpochs},
-                                'expon': {'epochs_wait_before_decr': cfg[cfg.NUM_EPOCHS_WAIT] if cfg[
-                                                                                                     cfg.NUM_EPOCHS_WAIT] is not None else self.numberOfEpochs / 3,
-                                          'final_ep_for_sch': self.numberOfEpochs,
-                                          'lr_to_reach_at_last_ep': cfg[cfg.EXPON_SCH][0] if cfg[
-                                                                                                 cfg.EXPON_SCH] is not None else 1.0 / (
-                                                      2 ** (8)),
-                                          'mom_to_reach_at_last_ep': cfg[cfg.EXPON_SCH][1] if cfg[
-                                                                                                  cfg.EXPON_SCH] is not None else 0.9}
-                                }
-=======
         self.lr_sched_params = {
             'type': cfg[cfg.LR_SCH_TYPE] if cfg[cfg.LR_SCH_TYPE] is not None else 'poly',
             'predef': {'epochs': cfg[cfg.PREDEF_SCH],
@@ -406,7 +275,6 @@
                       'mom_to_reach_at_last_ep': cfg[cfg.EXPON_SCH][1] if cfg[cfg.EXPON_SCH] is not None else 0.9
                       }
         }
->>>>>>> bec56ed1
         # Predefined.
         if self.lr_sched_params['type'] == 'predef' and self.lr_sched_params['predef']['epochs'] is None:
             self.errReqPredLrSch()
@@ -421,18 +289,6 @@
         self.augm_sample_prms_tr = {'hist_dist': None, 'reflect': None, 'rotate90': None}
         if cfg[cfg.AUGM_SAMPLE_PRMS_TR] is not None:
             for key in cfg[cfg.AUGM_SAMPLE_PRMS_TR]:
-<<<<<<< HEAD
-                self.augm_sample_prms_tr[key] = cfg[cfg.AUGM_SAMPLE_PRMS_TR][
-                    key]  # For exact form of parameters, see ./deepmedic/dataManagement/augmentation.py
-
-        # ===================VALIDATION========================
-        self.val_on_samples_during_train = cfg[cfg.PERFORM_VAL_SAMPLES] if cfg[
-                                                                               cfg.PERFORM_VAL_SAMPLES] is not None else False
-        if self.lr_sched_params['type'] == 'auto' and not self.val_on_samples_during_train:
-            self.errorAutoRequiresValSamples()
-        self.val_on_whole_volumes = cfg[cfg.PERFORM_VAL_INFERENCE] if cfg[
-                                                                          cfg.PERFORM_VAL_INFERENCE] is not None else False
-=======
                 # For exact form of parameters, see ./deepmedic/dataManagement/augmentation.py
                 self.augm_sample_prms_tr[key] = cfg[cfg.AUGM_SAMPLE_PRMS_TR][key]
 
@@ -443,41 +299,23 @@
             self.errorAutoRequiresValSamples()
         self.val_on_whole_volumes = \
             cfg[cfg.PERFORM_VAL_INFERENCE] if cfg[cfg.PERFORM_VAL_INFERENCE] is not None else False
->>>>>>> bec56ed1
 
         # Input:
         if self.val_on_samples_during_train or self.val_on_whole_volumes:
             if cfg[cfg.CHANNELS_VAL]:
                 listOfAListPerChannelWithFilepathsOfAllCasesVal = [
-<<<<<<< HEAD
-                    parseAbsFileLinesInList(getAbsPathEvenIfRelativeIsGiven(channelConfPath, abs_path_to_cfg)) for
-                    channelConfPath in cfg[cfg.CHANNELS_VAL]]
-                # [[case1-ch1, case1-ch2], ..., [caseN-ch1, caseN-ch2]]
-                self.channelsFilepathsVal = [list(item) for item in
-                                             zip(*tuple(listOfAListPerChannelWithFilepathsOfAllCasesVal))]
-=======
                     parseAbsFileLinesInList(getAbsPathEvenIfRelativeIsGiven(channelConfPath, abs_path_to_cfg))
                     for channelConfPath in cfg[cfg.CHANNELS_VAL]
                 ]
                 # [[case1-ch1, case1-ch2], ..., [caseN-ch1, caseN-ch2]]
                 self.channelsFilepathsVal = \
                     [list(item) for item in zip(*tuple(listOfAListPerChannelWithFilepathsOfAllCasesVal))]
->>>>>>> bec56ed1
             else:
                 self.errReqChannsVal()
 
         else:
             self.channelsFilepathsVal = []
         if self.val_on_samples_during_train:
-<<<<<<< HEAD
-            self.gtLabelsFilepathsVal = parseAbsFileLinesInList(
-                getAbsPathEvenIfRelativeIsGiven(cfg[cfg.GT_LABELS_VAL], abs_path_to_cfg)) if cfg[
-                                                                                                 cfg.GT_LABELS_VAL] is not None else self.errorReqGtLabelsVal()
-        elif self.val_on_whole_volumes:
-            self.gtLabelsFilepathsVal = parseAbsFileLinesInList(
-                getAbsPathEvenIfRelativeIsGiven(cfg[cfg.GT_LABELS_VAL], abs_path_to_cfg)) if cfg[
-                                                                                                 cfg.GT_LABELS_VAL] is not None else []
-=======
             self.gtLabelsFilepathsVal = \
                 parseAbsFileLinesInList(getAbsPathEvenIfRelativeIsGiven(cfg[cfg.GT_LABELS_VAL], abs_path_to_cfg)) \
                 if cfg[cfg.GT_LABELS_VAL] is not None else self.errorReqGtLabelsVal()
@@ -485,31 +323,10 @@
             self.gtLabelsFilepathsVal = \
                 parseAbsFileLinesInList(getAbsPathEvenIfRelativeIsGiven(cfg[cfg.GT_LABELS_VAL], abs_path_to_cfg)) \
                 if cfg[ cfg.GT_LABELS_VAL] is not None else []
->>>>>>> bec56ed1
         else:  # Dont perform either of the two validations.
             self.gtLabelsFilepathsVal = []
 
         # [Optionals]
-<<<<<<< HEAD
-        self.roiMasksFilepathsVal = parseAbsFileLinesInList(
-            getAbsPathEvenIfRelativeIsGiven(cfg[cfg.ROI_MASKS_VAL], abs_path_to_cfg)) if cfg[
-                                                                                             cfg.ROI_MASKS_VAL] is not None else None  # For fast inf.
-
-        # ~~~~~Validation on Samples~~~~~~~~
-        self.n_samples_per_subep_val = cfg[cfg.NUM_VAL_SEGMS_LOADED_PERSUB] if cfg[
-                                                                                   cfg.NUM_VAL_SEGMS_LOADED_PERSUB] is not None else 3000
-        self.batchsize_val_samples = cfg[cfg.BATCHSIZE_VAL_SAMPL] if cfg[cfg.BATCHSIZE_VAL_SAMPL] is not None else 50
-
-        # ~~~~~~~~~ Sampling (Validation) ~~~~~~~~~~~
-        samplingTypeToUseVal = cfg[cfg.TYPE_OF_SAMPLING_VAL] if cfg[cfg.TYPE_OF_SAMPLING_VAL] is not None else 1
-        self.samplingTypeInstanceVal = samplingType.SamplingType(self.log, samplingTypeToUseVal, num_classes)
-        if samplingTypeToUseVal in [0, 3] and cfg[cfg.PROP_OF_SAMPLES_PER_CAT_VAL] is not None:
-            self.samplingTypeInstanceVal.setPercentOfSamplesPerCategoryToSample(cfg[cfg.PROP_OF_SAMPLES_PER_CAT_VAL])
-        else:
-            numberOfCategoriesOfSamplesVal = self.samplingTypeInstanceVal.getNumberOfCategoriesToSample()
-            self.samplingTypeInstanceVal.setPercentOfSamplesPerCategoryToSample(
-                [1.0 / numberOfCategoriesOfSamplesVal] * numberOfCategoriesOfSamplesVal)
-=======
         self.roiMasksFilepathsVal = \
             parseAbsFileLinesInList(getAbsPathEvenIfRelativeIsGiven(cfg[cfg.ROI_MASKS_VAL], abs_path_to_cfg)) \
             if cfg[cfg.ROI_MASKS_VAL] is not None else None  # For fast inf.
@@ -527,20 +344,11 @@
         else:
             n_sampl_cats_val = self.sampling_type_inst_val.get_n_sampling_cats()
             self.sampling_type_inst_val.set_perc_of_samples_per_cat([1.0 / n_sampl_cats_val] * n_sampl_cats_val)
->>>>>>> bec56ed1
 
         self.paths_to_wmaps_per_sampl_cat_per_subj_val = None
         if cfg[cfg.WEIGHT_MAPS_PER_CAT_FILEPATHS_VAL] is not None:
             # [[case1-weightMap1, ..., caseN-weightMap1], [case1-weightMap2,...,caseN-weightMap2]]
             self.paths_to_wmaps_per_sampl_cat_per_subj_val = [
-<<<<<<< HEAD
-                parseAbsFileLinesInList(getAbsPathEvenIfRelativeIsGiven(weightMapConfPath, abs_path_to_cfg)) for
-                weightMapConfPath in cfg[cfg.WEIGHT_MAPS_PER_CAT_FILEPATHS_VAL]]
-
-        # ~~~~~~Full inference on validation image~~~~~~
-        self.num_epochs_between_val_on_whole_volumes = cfg[cfg.NUM_EPOCHS_BETWEEN_VAL_INF] if cfg[
-                                                                                                  cfg.NUM_EPOCHS_BETWEEN_VAL_INF] is not None else 1
-=======
                 parseAbsFileLinesInList(getAbsPathEvenIfRelativeIsGiven(weightMapConfPath, abs_path_to_cfg))
                 for weightMapConfPath in cfg[cfg.WEIGHT_MAPS_PER_CAT_FILEPATHS_VAL]
             ]
@@ -548,7 +356,6 @@
         # ~~~~~~Full inference on validation image~~~~~~
         self.num_epochs_between_val_on_whole_volumes = \
             cfg[cfg.NUM_EPOCHS_BETWEEN_VAL_INF] if cfg[cfg.NUM_EPOCHS_BETWEEN_VAL_INF] is not None else 1
->>>>>>> bec56ed1
         if self.num_epochs_between_val_on_whole_volumes == 0 and self.val_on_whole_volumes:
             self.errorReqNumberOfEpochsBetweenFullValInfGreaterThan0()
 
@@ -556,62 +363,6 @@
 
         # predictions
         self.saveSegmentationVal = cfg[cfg.SAVE_SEGM_VAL] if cfg[cfg.SAVE_SEGM_VAL] is not None else True
-<<<<<<< HEAD
-        self.saveProbMapsBoolPerClassVal = cfg[cfg.SAVE_PROBMAPS_PER_CLASS_VAL] if (
-                    cfg[cfg.SAVE_PROBMAPS_PER_CLASS_VAL] is not None and cfg[
-                cfg.SAVE_PROBMAPS_PER_CLASS_VAL] != []) else [True] * num_classes
-        self.filepathsToSavePredictionsForEachPatientVal = None  # Filled by call to self.makeFilepathsForPredictionsAndFeatures()
-        self.suffixForSegmAndProbsDictVal = cfg[cfg.SUFFIX_SEGM_PROB_VAL] if cfg[
-                                                                                 cfg.SUFFIX_SEGM_PROB_VAL] is not None else {
-            "segm": "Segm", "prob": "ProbMapClass"}
-        # features:
-        self.saveIndividualFmImagesVal = cfg[cfg.SAVE_INDIV_FMS_VAL] if cfg[
-                                                                            cfg.SAVE_INDIV_FMS_VAL] is not None else False
-        self.saveMultidimensionalImageWithAllFmsVal = cfg[cfg.SAVE_4DIM_FMS_VAL] if cfg[
-                                                                                        cfg.SAVE_4DIM_FMS_VAL] is not None else False
-        if self.saveIndividualFmImagesVal == True or self.saveMultidimensionalImageWithAllFmsVal == True:
-            indices_fms_per_pathtype_per_layer_to_save = [cfg[cfg.INDICES_OF_FMS_TO_SAVE_NORMAL_VAL]] + \
-                                                         [cfg[cfg.INDICES_OF_FMS_TO_SAVE_SUBSAMPLED_VAL]] + \
-                                                         [cfg[cfg.INDICES_OF_FMS_TO_SAVE_FC_VAL]]
-            self.indices_fms_per_pathtype_per_layer_to_save = [item if item is not None else [] for item in
-                                                               indices_fms_per_pathtype_per_layer_to_save]  # By default, save none.
-        else:
-            self.indices_fms_per_pathtype_per_layer_to_save = None
-        self.filepathsToSaveFeaturesForEachPatientVal = None  # Filled by call to self.makeFilepathsForPredictionsAndFeatures()
-
-        # Output:
-        # Given by the config file, and is then used to fill filepathsToSavePredictionsForEachPatient and filepathsToSaveFeaturesForEachPatient.
-        self.namesToSavePredictionsAndFeaturesVal = parseFileLinesInList(
-            getAbsPathEvenIfRelativeIsGiven(cfg[cfg.NAMES_FOR_PRED_PER_CASE_VAL], abs_path_to_cfg)) if cfg[
-            cfg.NAMES_FOR_PRED_PER_CASE_VAL] else None  # CAREFUL: Here we use a different parsing function!
-        if not self.namesToSavePredictionsAndFeaturesVal and self.val_on_whole_volumes and (
-                self.saveSegmentationVal or True in self.saveProbMapsBoolPerClassVal or self.saveIndividualFmImagesVal or self.saveMultidimensionalImageWithAllFmsVal):
-            self.errorRequireNamesOfPredictionsVal()
-
-        # ===================== OTHERS======================
-        # Preprocessing
-        self.pad_input_imgs = cfg[cfg.PAD_INPUT] if cfg[cfg.PAD_INPUT] is not None else True
-
-        # Normalisation
-        self.norm = cfg[cfg.NORM]
-        if self.norm:
-            self.norm_params = {'int_norm': cfg[cfg.INT_NORM],
-                                'cutoff_percent': cfg[cfg.CO_PERCENT],
-                                'cutoff_std': cfg[cfg.CO_STD],
-                                'cutoff_mean': cfg[cfg.CO_MEAN]}
-        else:
-            self.norm_params = {'int_norm': False,
-                                'cutoff_percent': None,
-                                'cutoff_std': None,
-                                'cutoff_mean': False}
-
-        # Others useful internally or for reporting:
-        self.numberOfCasesTrain = len(self.channelsFilepathsTrain)
-        self.numberOfCasesVal = len(self.channelsFilepathsVal)
-        self.run_input_checks = cfg[cfg.RUN_INP_CHECKS] if cfg[cfg.RUN_INP_CHECKS] is not None else True
-
-        # HIDDENS, no config allowed for these at the moment:
-=======
         self.saveProbMapsBoolPerClassVal = \
             cfg[cfg.SAVE_PROBMAPS_PER_CLASS_VAL] \
             if (cfg[cfg.SAVE_PROBMAPS_PER_CLASS_VAL] is not None and cfg[cfg.SAVE_PROBMAPS_PER_CLASS_VAL] != []) \
@@ -680,19 +431,11 @@
         
         # ========= HIDDENS =============
         # no config allowed for these at the moment:
->>>>>>> bec56ed1
 
         # Re-weight samples in the cost function *on a per-class basis*: Type of re-weighting and training schedule.
         # E.g. to exclude a class, or counter class imbalance.
         # "type": string/None, "prms": any/None, "schedule": [ min_epoch, max_epoch ]
         # Type, prms combinations: "freq", None || "per_c", [0., 2., 1., ...] (as many as classes)
-<<<<<<< HEAD
-        # "schedule": Constant before epoch [0], linear change towards equal weight (=1) until epoch [1], constant equal weights (=1) afterwards.
-        self.reweight_classes_in_cost = cfg[cfg.W_C_IN_COST] if cfg[cfg.W_C_IN_COST] is not None else {"type": None,
-                                                                                                       "prms": None,
-                                                                                                       "schedule": [0,
-                                                                                                                    self.numberOfEpochs]}
-=======
         # "schedule": Constant before epoch [0], linear change towards equal weight (=1) until epoch [1],
         # constant equal weights (=1) afterwards.
         self.reweight_classes_in_cost = \
@@ -702,7 +445,6 @@
                   "prms": None,
                   "schedule": [0, self.numberOfEpochs]
                   }
->>>>>>> bec56ed1
         if self.reweight_classes_in_cost["type"] == "per_c":
             assert len(self.reweight_classes_in_cost["prms"]) == num_classes
 
@@ -712,34 +454,15 @@
         self.learningRate = cfg[cfg.LRATE] if cfg[cfg.LRATE] is not None else 0.001
         self.optimizerSgd0Adam1Rms2 = cfg[cfg.OPTIMIZER] if cfg[cfg.OPTIMIZER] is not None else 2
         if self.optimizerSgd0Adam1Rms2 == 0:
-<<<<<<< HEAD
-            self.b1Adam = "placeholder";
-            self.b2Adam = "placeholder";
-            self.eAdam = "placeholder";
-            self.rhoRms = "placeholder";
-            self.eRms = "placeholder";
-=======
             self.b1Adam = "placeholder"
             self.b2Adam = "placeholder"
             self.eAdam = "placeholder"
             self.rhoRms = "placeholder"
             self.eRms = "placeholder"
->>>>>>> bec56ed1
         elif self.optimizerSgd0Adam1Rms2 == 1:
             self.b1Adam = cfg[cfg.B1_ADAM] if cfg[cfg.B1_ADAM] is not None else 0.9  # default in paper and seems good
             self.b2Adam = cfg[cfg.B2_ADAM] if cfg[cfg.B2_ADAM] is not None else 0.999  # default in paper and seems good
             self.eAdam = cfg[cfg.EPS_ADAM] if cfg[cfg.EPS_ADAM] is not None else 10 ** (-8)
-<<<<<<< HEAD
-            self.rhoRms = "placeholder";
-            self.eRms = "placeholder";
-        elif self.optimizerSgd0Adam1Rms2 == 2:
-            self.b1Adam = "placeholder";
-            self.b2Adam = "placeholder";
-            self.eAdam = "placeholder";
-            self.rhoRms = cfg[cfg.RHO_RMS] if cfg[cfg.RHO_RMS] is not None else 0.9  # default in paper and seems good
-            self.eRms = cfg[cfg.EPS_RMS] if cfg[cfg.EPS_RMS] is not None else 10 ** (
-                -4)  # 1e-6 was the default in the paper, but blew up the gradients in first try. Never tried 1e-5 yet.
-=======
             self.rhoRms = "placeholder"
             self.eRms = "placeholder"
         elif self.optimizerSgd0Adam1Rms2 == 2:
@@ -749,7 +472,6 @@
             self.rhoRms = cfg[cfg.RHO_RMS] if cfg[cfg.RHO_RMS] is not None else 0.9  # default in paper and seems good
             # 1e-6 was the default in the paper, but blew up the gradients in first try. Never tried 1e-5 yet.
             self.eRms = cfg[cfg.EPS_RMS] if cfg[cfg.EPS_RMS] is not None else 10 ** (-4)
->>>>>>> bec56ed1
         else:
             self.errorRequireOptimizer012()
 
@@ -772,14 +494,6 @@
         layersToFreezePerPathwayType = [cfg[cfg.LAYERS_TO_FREEZE_NORM],
                                         cfg[cfg.LAYERS_TO_FREEZE_SUBS],
                                         cfg[cfg.LAYERS_TO_FREEZE_FC]]
-<<<<<<< HEAD
-        indicesOfLayersToFreezeNorm = [l - 1 for l in layersToFreezePerPathwayType[0]] if layersToFreezePerPathwayType[
-                                                                                              0] is not None else []
-        indicesOfLayersToFreezeSubs = [l - 1 for l in layersToFreezePerPathwayType[1]] if layersToFreezePerPathwayType[
-                                                                                              1] is not None else indicesOfLayersToFreezeNorm
-        indicesOfLayersToFreezeFc = [l - 1 for l in layersToFreezePerPathwayType[2]] if layersToFreezePerPathwayType[
-                                                                                            2] is not None else []
-=======
         indicesOfLayersToFreezeNorm = \
             [l - 1 for l in layersToFreezePerPathwayType[0]] if layersToFreezePerPathwayType[0] is not None else []
         indicesOfLayersToFreezeSubs = \
@@ -788,7 +502,6 @@
             else indicesOfLayersToFreezeNorm
         indicesOfLayersToFreezeFc = \
             [l - 1 for l in layersToFreezePerPathwayType[2]] if layersToFreezePerPathwayType[2] is not None else []
->>>>>>> bec56ed1
         # Three sublists, one per pathway type: Normal, Subsampled, FC. eg: [[0,1,2],[0,1,2],[]
         self.indicesOfLayersPerPathwayTypeToFreeze = [indicesOfLayersToFreezeNorm, indicesOfLayersToFreezeSubs,
                                                       indicesOfLayersToFreezeFc]
@@ -810,22 +523,14 @@
         # Augmentation
         if cfg[cfg.REFL_AUGM_PER_AXIS] is not None:
             self.augm_sample_prms_tr['reflect'] = [0.5 if bool else 0. for bool in cfg[cfg.REFL_AUGM_PER_AXIS]]
-<<<<<<< HEAD
-        if cfg[cfg.PERF_INT_AUGM_BOOL] == True:
-=======
         if cfg[cfg.PERF_INT_AUGM_BOOL] is True:
->>>>>>> bec56ed1
             self.augm_sample_prms_tr['hist_dist'] = {
                 'shift': {'mu': cfg[cfg.INT_AUGM_SHIF_MUSTD][0], 'std': cfg[cfg.INT_AUGM_SHIF_MUSTD][1]},
                 'scale': {'mu': cfg[cfg.INT_AUGM_MULT_MUSTD][0], 'std': cfg[cfg.INT_AUGM_MULT_MUSTD][1]}}
         if cfg[cfg.OLD_AUGM_SAMPLE_PRMS_TR] is not None:
             self.log.print3(
-<<<<<<< HEAD
-                "ERROR: In training's config, variable \'augm_params_tr\' is deprecated. Replace it with \'augm_sample_prms_tr\'.")
-=======
                 "ERROR: In training's config, variable \'augm_params_tr\' is deprecated. "
                 "Replace it with \'augm_sample_prms_tr\'.")
->>>>>>> bec56ed1
 
     def _makeFilepathsForPredictionsAndFeaturesVal(self,
                                                    absPathToFolderForPredictionsFromSession,
@@ -858,12 +563,6 @@
     def get_tensorboard_bool(self):
         return self.tensorboardLog
 
-<<<<<<< HEAD
-    def get_norm_params(self):
-        return self.norm_params
-
-=======
->>>>>>> bec56ed1
     def print_params(self):
         logPrint = self.log.print3
         logPrint("")
@@ -888,15 +587,6 @@
         logPrint("~~ Sampling (train) ~~")
         logPrint("Filepaths to ROI Masks of the Training Cases = " + str(self.roiMasksFilepathsTrain))
 
-<<<<<<< HEAD
-        logPrint("Type of Sampling = " + str(self.samplingTypeInstanceTrain.getStringOfSamplingType()) + " (" + str(
-            self.samplingTypeInstanceTrain.getIntSamplingType()) + ")")
-        logPrint("Sampling Categories = " + str(self.samplingTypeInstanceTrain.getStringsPerCategoryToSample()))
-        logPrint("Percent of Samples to extract per Sampling Category = " + str(
-            self.samplingTypeInstanceTrain.getPercentPerCategoryToSample()))
-        logPrint("Paths to weight-Maps for sampling of each category = " + str(
-            self.paths_to_wmaps_per_sampl_cat_per_subj_train))
-=======
         logPrint("Type of Sampling = " + str(self.sampling_type_inst_tr.get_type_as_str()) +
                  " (" + str(self.sampling_type_inst_tr.get_type_as_int()) + ")")
         logPrint("Sampling Categories = " + str(self.sampling_type_inst_tr.get_sampling_cats_as_str()))
@@ -904,43 +594,20 @@
                  str(self.sampling_type_inst_tr.get_perc_to_sample_per_cat()))
         logPrint("Paths to weight-Maps for sampling of each category = " +
                  str(self.paths_to_wmaps_per_sampl_cat_per_subj_train))
->>>>>>> bec56ed1
 
         logPrint("~~Training Cycle~~")
         logPrint("Number of Epochs = " + str(self.numberOfEpochs))
         logPrint("Number of Subepochs per epoch = " + str(self.numberOfSubepochs))
-<<<<<<< HEAD
-        logPrint("Number of cases to load per Subepoch (for extracting the samples for this subepoch) = " + str(
-            self.max_n_cases_per_subep_train))
-        logPrint("Number of Segments loaded per subepoch for Training = " + str(
-            self.n_samples_per_subep_train) + ". NOTE: This number of segments divided by the batch-size defines the number of optimization-iterations that will be performed every subepoch!")
-=======
         logPrint("Number of cases to load per Subepoch (for extracting the samples for this subepoch) = " +
                  str(self.max_n_cases_per_subep_train))
         logPrint("Number of Segments loaded per subepoch for Training = " + str(self.n_samples_per_subep_train) +
                  ". NOTE: This number of segments divided by the batch-size defines the number of "
                  "optimization-iterations that will be performed every subepoch!")
->>>>>>> bec56ed1
         logPrint("Batch size (train) = " + str(self.batchsize_train))
         logPrint("Number of parallel processes for sampling = " + str(self.num_parallel_proc_sampling))
 
         logPrint("~~Learning Rate Schedule~~")
         logPrint("Type of schedule = " + str(self.lr_sched_params['type']))
-<<<<<<< HEAD
-        logPrint("[Predef] Predefined schedule of epochs when the LR will be lowered = " + str(
-            self.lr_sched_params['predef']['epochs']))
-        logPrint("[Predef] When decreasing Learning Rate, divide LR by = " + str(
-            self.lr_sched_params['predef']['div_lr_by']))
-        logPrint("[Poly] Initial epochs to wait before lowering LR = " + str(
-            self.lr_sched_params['poly']['epochs_wait_before_decr']))
-        logPrint("[Poly] Final epoch for the schedule = " + str(self.lr_sched_params['poly']['final_ep_for_sch']))
-        logPrint("[Auto] Initial epochs to wait before lowering LR = " + str(
-            self.lr_sched_params['auto']['epochs_wait_before_decr']))
-        logPrint(
-            "[Auto] When decreasing Learning Rate, divide LR by = " + str(self.lr_sched_params['auto']['div_lr_by']))
-        logPrint("[Auto] Minimum increase in validation accuracy (0. to 1.) that resets the waiting counter = " + str(
-            self.lr_sched_params['auto']['min_incr_of_val_acc_considered']))
-=======
         logPrint("[Predef] Predefined schedule of epochs when the LR will be lowered = " +
                  str(self.lr_sched_params['predef']['epochs']))
         logPrint("[Predef] When decreasing Learning Rate, divide LR by = " +
@@ -954,7 +621,6 @@
                  str(self.lr_sched_params['auto']['div_lr_by']))
         logPrint("[Auto] Minimum increase in validation accuracy (0. to 1.) that resets the waiting counter = " +
                  str(self.lr_sched_params['auto']['min_incr_of_val_acc_considered']))
->>>>>>> bec56ed1
         logPrint("[Expon] (Deprecated) parameters = " + str(self.lr_sched_params['expon']))
 
         logPrint("~~Data Augmentation During Training~~")
@@ -970,13 +636,8 @@
         logPrint("~~~~~~~~~~~~~~~~~~Validation parameters~~~~~~~~~~~~~~~~")
         logPrint("Perform Validation on Samples throughout training? = " + str(self.val_on_samples_during_train))
         logPrint("Perform Full Inference on validation cases every few epochs? = " + str(self.val_on_whole_volumes))
-<<<<<<< HEAD
-        logPrint("Filepaths to Channels of the Validation Cases (Req for either of the above) = " + str(
-            self.channelsFilepathsVal))
-=======
         logPrint("Filepaths to Channels of the Validation Cases (Req for either of the above) = " +
                  str(self.channelsFilepathsVal))
->>>>>>> bec56ed1
         logPrint("Filepaths to Ground-Truth labels of the Validation Cases = " + str(self.gtLabelsFilepathsVal))
         logPrint("Filepaths to ROI masks for Validation Cases = " + str(self.roiMasksFilepathsVal))
 
@@ -985,19 +646,6 @@
         logPrint("Batch size (val on samples) = " + str(self.batchsize_val_samples))
 
         logPrint("~~ Sampling (val) ~~")
-<<<<<<< HEAD
-        logPrint("Type of Sampling = " + str(self.samplingTypeInstanceVal.getStringOfSamplingType()) + " (" + str(
-            self.samplingTypeInstanceVal.getIntSamplingType()) + ")")
-        logPrint("Sampling Categories = " + str(self.samplingTypeInstanceVal.getStringsPerCategoryToSample()))
-        logPrint("Percent of Samples to extract per Sampling Category = " + str(
-            self.samplingTypeInstanceVal.getPercentPerCategoryToSample()))
-        logPrint("Paths to weight-maps for sampling of each category = " + str(
-            self.paths_to_wmaps_per_sampl_cat_per_subj_val))
-
-        logPrint("~~~~~Validation with Full Inference on Validation Cases~~~~~")
-        logPrint("Perform Full-Inference on Val. cases every that many epochs = " + str(
-            self.num_epochs_between_val_on_whole_volumes))
-=======
         logPrint("Type of Sampling = " + str(self.sampling_type_inst_val.get_type_as_str()) + " (" +
                  str(self.sampling_type_inst_val.get_type_as_int()) + ")")
         logPrint("Sampling Categories = " + str(self.sampling_type_inst_val.get_sampling_cats_as_str()))
@@ -1009,28 +657,17 @@
         logPrint("~~~~~Validation with Full Inference on Validation Cases~~~~~")
         logPrint("Perform Full-Inference on Val. cases every that many epochs = " +
                  str(self.num_epochs_between_val_on_whole_volumes))
->>>>>>> bec56ed1
         logPrint("Batch size (val on whole volumes) = " + str(self.batchsize_val_whole))
         logPrint("~~Predictions (segmentations and prob maps on val. cases)~~")
         logPrint("Save Segmentations = " + str(self.saveSegmentationVal))
         logPrint("Save Probability Maps for each class = " + str(self.saveProbMapsBoolPerClassVal))
         logPrint("Filepaths to save results per case = " + str(self.filepathsToSavePredictionsForEachPatientVal))
-<<<<<<< HEAD
-        logPrint("Suffixes with which to save segmentations and probability maps = " + str(
-            self.suffixForSegmAndProbsDictVal))
-        logPrint("~~Feature Maps~~")
-        logPrint("Save Feature Maps = " + str(self.saveIndividualFmImagesVal))
-        logPrint("Save FMs in a 4D-image = " + str(self.saveMultidimensionalImageWithAllFmsVal))
-        logPrint("Min/Max Indices of FMs to visualise per pathway-type and per layer = " + str(
-            self.indices_fms_per_pathtype_per_layer_to_save))
-=======
         logPrint("Suffixes with which to save segmentations and probability maps = " +
                  str(self.suffixForSegmAndProbsDictVal))
         logPrint("~~Feature Maps~~")
         logPrint("Save Feature Maps = " + str(self.save_fms_flag_val))
         logPrint("Min/Max Indices of FMs to visualise per pathway-type and per layer = " +
                  str(self.indices_fms_per_pathtype_per_layer_to_save))
->>>>>>> bec56ed1
         logPrint("Filepaths to save FMs per case = " + str(self.filepathsToSaveFeaturesForEachPatientVal))
 
         logPrint("~~Optimization~~")
@@ -1053,20 +690,6 @@
         logPrint("Subsampled pathway's layers to freeze = " + str(self.indicesOfLayersPerPathwayTypeToFreeze[1]))
         logPrint("FC pathway's layers to freeze = " + str(self.indicesOfLayersPerPathwayTypeToFreeze[2]))
 
-<<<<<<< HEAD
-        logPrint("~~~~~~~~~~~~~~~~~~Other Generic Parameters~~~~~~~~~~~~~~~~")
-        logPrint("Check whether input data has correct format (can slow down process) = " + str(self.run_input_checks))
-        logPrint("~~Pre Processing~~")
-        logPrint("Pad Input Images = " + str(self.pad_input_imgs))
-        logPrint("~~Normalization~~")
-        logPrint("Normalisation = " + str(bool(self.norm)))
-        if self.norm:
-            logPrint("Intensity Normalization = " + str(bool(self.norm_params['int_norm'])))
-            if self.norm_params['int_norm']:
-                logPrint("Cutoff percentile = " + str(self.norm_params['cutoff_percent']))
-                logPrint("Cutoff standard deviation = " + str(self.norm_params['cutoff_std']))
-                logPrint("Cutoff whole image mean = " + str(self.norm_params['cutoff_mean']))
-=======
         logPrint("~~~~~~~~~~~~~~~~~~ PRE-PROCESSING ~~~~~~~~~~~~~~~~")
         logPrint("~~Data Compabitibility Checks~~")
         logPrint("Check whether input data has correct format (can slow down process) = " + str(self.run_input_checks))
@@ -1075,7 +698,6 @@
         logPrint("~~Intensity Normalization~~")
         logPrint("Verbosity level = " + str(self.norm_prms['verbose_lvl']))
         logPrint("Z-Score parameters = " + str(self.norm_prms['zscore']))
->>>>>>> bec56ed1
 
         logPrint("========== Done with printing session's parameters ==========")
         logPrint("=============================================================\n")
@@ -1111,23 +733,12 @@
                 self.num_parallel_proc_sampling,
 
                 # -------Sampling Type---------
-<<<<<<< HEAD
-                self.samplingTypeInstanceTrain,
-                self.samplingTypeInstanceVal,
-                self.batchsize_train,
-                self.batchsize_val_samples,
-                self.batchsize_val_whole,
-
-                # -------Preprocessing-----------
-                self.pad_input_imgs,
-=======
                 self.sampling_type_inst_tr,
                 self.sampling_type_inst_val,
                 self.batchsize_train,
                 self.batchsize_val_samples,
                 self.batchsize_val_whole,
                 
->>>>>>> bec56ed1
                 # -------Data Augmentation-------
                 self.augm_img_prms_tr,
                 self.augm_sample_prms_tr,
@@ -1137,15 +748,6 @@
                 self.num_epochs_between_val_on_whole_volumes,
 
                 # --------For FM visualisation---------
-<<<<<<< HEAD
-                self.saveIndividualFmImagesVal,
-                self.saveMultidimensionalImageWithAllFmsVal,
-                self.indices_fms_per_pathtype_per_layer_to_save,
-                self.filepathsToSaveFeaturesForEachPatientVal,
-
-                # -------- Others --------
-                self.run_input_checks
-=======
                 self.save_fms_flag_val,
                 self.indices_fms_per_pathtype_per_layer_to_save,
                 self.filepathsToSaveFeaturesForEachPatientVal,
@@ -1156,7 +758,6 @@
                 # -------- Pre-Processing ------
                 self.pad_input,
                 self.norm_prms
->>>>>>> bec56ed1
                 ]
         return args
 
