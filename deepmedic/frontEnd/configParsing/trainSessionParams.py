# Copyright (c) 2016, Konstantinos Kamnitsas
# All rights reserved.
#
# This program is free software; you can redistribute it and/or modify
# it under the terms of the BSD license. See the accompanying LICENSE file
# or read the terms at https://opensource.org/licenses/BSD-3-Clause.

from __future__ import absolute_import, print_function, division

import os

from deepmedic.frontEnd.configParsing.utils import getAbsPathEvenIfRelativeIsGiven, parseAbsFileLinesInList, \
    parseFileLinesInList, check_and_adjust_path_to_ckpt
from deepmedic.dataManagement import samplingType
from deepmedic.dataManagement.augmentImage import AugmenterAffineParams
import deepmedic.dataManagement.augmentation as augmentation


def get_default(value, default, required=False):
    if value is not None:
        return value
    else:
        if default is not None or not required:
            return default
        else:
            raise Exception('Required Element')


def get_config_value(cfg, elem):
    return get_default(cfg[elem.name], elem.default, elem.required)


def get_augmentation(cfg_entry):
    return [getattr(augmentation, name)(**kwargs) for name, kwargs in cfg_entry.items()]


class TrainSessionParameters(object):

    # To be called from outside too.
    @staticmethod
    def getSessionName(sessionName, default):
        return sessionName if sessionName is not None else default

    # REQUIRED:
    @staticmethod
    def errorRequireChannelsTraining():
        print(
            "ERROR: Parameter \"channelsTraining\" needed but not provided in config file. "
            "This parameter should provide paths to files, as many as the channels (modalities) of the task. "
            "Each of the files should contain a list of paths, one for each case to train on. "
            "These paths in a file should point to the .nii(.gz) files that are the corresponding channel for a "
            "patient. Please provide it in the format: channelsTraining = [\"path-to-file-for-channel1\", ..., "
            "\"path-to-file-for-channelN\"]. The paths should be given in quotes, separated by commas "
            "(list of strings, python-style). Exiting.")
        exit(1)

    errReqChansTr = errorRequireChannelsTraining

    @staticmethod
    def errorRequireGtLabelsTraining():
        print(
            "ERROR: Parameter \"gtLabelsTraining\" needed but not provided in config file. "
            "This parameter should provide the path to a file. That file should contain a list of paths, "
            "one for each case to train on. These paths should point to the .nii(.gz) files that contain the c"
            "orresponding Ground-Truth labels for a case. Please provide it in the format: "
            "gtLabelsTraining = \"path-to-file\". The path should be given in quotes (a string, python-style). "
            "Exiting.")
        exit(1)

    errReqGtTr = errorRequireGtLabelsTraining

    @staticmethod
    def errorRequireBatchsizeTrain():
        print("ERROR: Please provide size of batch size in train-config. See parameter \'batchsize\'. Exiting.")
        exit(1)

    errReqBatchSizeTr = errorRequireBatchsizeTrain

    @staticmethod
    def errorRequirePredefinedLrSched():
        print(
            "ERROR: Parameter \"typeOfLearningRateSchedule\" was set to \"predefined\", but no predefined schedule "
            "was given. Please specify at which epochs to lower the Learning Rate, by providing the corresponding "
            "parameter in the format: predefinedSchedule = [epoch-for-1st-decrease, ..., epoch-for-last-decrease], "
            "where the epochs are specified by an integer > 0. Exiting.")
        exit(1)

    errReqPredLrSch = errorRequirePredefinedLrSched

    @staticmethod
    def errorAutoRequiresValSamples():
        print(
            "ERROR: Parameter \"typeOfLearningRateSchedule\" was set to \"auto\". This requires performing validation "
            "on samples throughout training, because this schedule lowers the Learning Rate when validation-accuracy "
            "plateaus. However the parameter \"performValidationOnSamplesThroughoutTraining\" was set to False in the "
            "configuration file, or was ommitted, which triggers the default value, False! Please set the parameter "
            "performValidationOnSamplesThroughoutTraining = True. You will then need to provide the path to the "
            "channels of the validation cases in the format: channelsValidation = "
            "[\"path-to-file-that-lists-paths-to-channel-1-for-every-case\", ..., "
            "\"path-to-file-that-lists-paths-to-channel-N-for-every-case\"] (python style list-of-strings)."
            "\t Also, you will need to provide the Ground-Truth for the validation cases, in the format:  "
            "gtLabelsValidation = \"path-to-file\", where the file lists the paths to the GT labels of each validation "
            "case. Exiting!")
        exit(1)

    @staticmethod
    def errorRequireChannelsVal():
        print(
            "ERROR: Parameter \"channelsValidation\" was not provided, although it is required to perform validation, "
            "although validation was requested (parameters \"performValidationOnSamplesThroughoutTraining\" or "
            "\"performFullInferenceOnValidationImagesEveryFewEpochs\" was set to True). You will need to provide a "
            "list with path to files that list where the channels for each validation case can be found. "
            "The corresponding parameter must be provided in the format: channelsValidation = "
            "[\"path-to-file-that-lists-paths-to-channel-1-for-every-case\", ..., "
            "\"path-to-file-that-lists-paths-to-channel-N-for-every-case\"] (python style list-of-strings). Exiting.")
        exit(1)

    errReqChannsVal = errorRequireChannelsVal

    @staticmethod
    def errorReqGtLabelsVal():
        print(
            "ERROR: Parameter \"gtLabelsValidation\" was not provided, although it is required to perform validation "
            "on training-samples, which was requested (parameter \"performValidationOnSamplesThroughoutTraining\" "
            "was set to True). It is also useful so that the DSC score is reported if full-inference on the "
            "validation samples is performed (when parameter \"performFullInferenceOnValidationImagesEveryFewEpochs\" "
            "is set to True)! You will need to provide the path to a file that lists where the GT labels for each "
            "validation case can be found. The corresponding parameter must be provided in the format: "
            "gtLabelsValidation = \"path-to-file-that-lists-GT-labels-for-every-case\" (python style string). Exiting.")
        exit(1)

    @staticmethod
    def errorIntNormZScoreTwoAppliesGiven():
        print("ERROR: In training-config, for the variable (dictionary) norm_zscore_prms,"
              "\n\tif ['apply_to_all_channels': True] then it must ['apply_per_channel': None]"
              "\n\tOtherwise, requires ['apply_to_all_channels': False] if ['apply_per_channel': [..list..] ]"
              "\n\tExiting!")
        exit(1)

    # VALIDATION
    @staticmethod
    def errorReqNumberOfEpochsBetweenFullValInfGreaterThan0():
        print(
            "ERROR: It was requested to perform full-inference on validation images by setting parameter "
            "\"performFullInferenceOnValidationImagesEveryFewEpochs\" to True. For this, it is required to specify "
            "the number of epochs between two full-inference procedures. This number was given equal to 0. "
            "Please specify a number greater than 0, in the format: numberOfEpochsBetweenFullInferenceOnValImages = 1 "
            "(Any integer. Default is 1). Exiting!")
        exit(1)

    @staticmethod
    def errorRequireNamesOfPredictionsVal():
        print(
            "ERROR: It was requested to perform full-inference on validation images by setting parameter "
            "\"performFullInferenceOnValidationImagesEveryFewEpochs\" to True and then save some of the results "
            "(segmentation maps, probability maps or feature maps), either manually or by default. For this, it is "
            "required to specify the path to a file, which should contain names to give to the results. "
            "Please specify the path to such a file in the format: namesForPredictionsPerCaseVal = "
            "\"./validation/validationNamesOfPredictionsSimple.cfg\" (python-style string). Exiting!")
        exit(1)

    @staticmethod
    def errorRequireOptimizer012():
        print("ERROR: The parameter \"sgd0orAdam1orRms2\" must be given 0,1 or 2. Omit for default. Exiting!")
        exit(1)

    @staticmethod
    def errorRequireMomentumClass0Nestov1():
        print("ERROR: The parameter \"classicMom0OrNesterov1\" must be given 0 or 1. Omit for default. Exiting!")
        exit(1)

    @staticmethod
    def errorRequireMomValueBetween01():
        print("ERROR: The parameter \"momentumValue\" must be given between 0.0 and 1.0 Omit for default. Exiting!")
        exit(1)

    @staticmethod
    def errorRequireMomNonNorm0Norm1():
        print("ERROR: The parameter \"momNonNorm0orNormalized1\" must be given 0 or 1. Omit for default. Exiting!")
        exit(1)

    def __init__(self,
                 log,
                 mainOutputAbsFolder,
                 folderForSessionCnnModels,
                 folderForPredictionsVal,
                 folderForFeaturesVal,
                 num_classes,
                 model_name,
                 cfg):
        # Importants for running session.
        # From Session:
        self.log = log
        self.mainOutputAbsFolder = mainOutputAbsFolder

        # From Config:
        self.sessionName = self.getSessionName(cfg[cfg.SESSION_NAME],
<<<<<<< HEAD
                                               os.path.basename(cfg.get_abs_path_to_cfg()))
=======
                                               os.path.splitext(os.path.basename(cfg.get_abs_path_to_cfg()))[0])
>>>>>>> 9129a8e0

        abs_path_to_cfg = cfg.get_abs_path_to_cfg()
        abs_path_to_saved = getAbsPathEvenIfRelativeIsGiven(cfg[cfg.SAVED_MODEL], abs_path_to_cfg) \
            if cfg[cfg.SAVED_MODEL] is not None else None  # Load pretrained model.

        self.savedModelFilepath = check_and_adjust_path_to_ckpt(self.log, abs_path_to_saved) \
            if abs_path_to_saved is not None else None

        self.tensorboardLog = cfg[cfg.TENSORBOARD_LOG] if cfg[cfg.TENSORBOARD_LOG] is not None else False

        # ====================TRAINING==========================
        self.filepath_to_save_models = folderForSessionCnnModels + "/" + model_name + "." + self.sessionName
        if cfg[cfg.CHANNELS_TR] is None:
            self.errReqChansTr()
        if cfg[cfg.GT_LABELS_TR] is None:
            self.errReqGtTr()

        # [[case1-ch1, ..., caseN-ch1], [case1-ch2,...,caseN-ch2]]
        listOfAListPerChannelWithFilepathsOfAllCasesTrain = [
            parseAbsFileLinesInList(getAbsPathEvenIfRelativeIsGiven(channelConfPath, abs_path_to_cfg))
            for channelConfPath in cfg[cfg.CHANNELS_TR]
        ]
        # [[case1-ch1, case1-ch2], ..., [caseN-ch1, caseN-ch2]]
        self.channelsFilepathsTrain = \
            [list(item) for item in zip(*tuple(listOfAListPerChannelWithFilepathsOfAllCasesTrain))]
        self.gtLabelsFilepathsTrain = \
            parseAbsFileLinesInList(getAbsPathEvenIfRelativeIsGiven(cfg[cfg.GT_LABELS_TR], abs_path_to_cfg))

        # [Optionals]
        # ~~~~~~~~~Sampling~~~~~~~
        self.roiMasksFilepathsTrain = \
            parseAbsFileLinesInList(getAbsPathEvenIfRelativeIsGiven(cfg[cfg.ROI_MASKS_TR], abs_path_to_cfg)) \
            if cfg[cfg.ROI_MASKS_TR] is not None else None

        sampling_type_flag_tr = cfg[cfg.TYPE_OF_SAMPLING_TR] if cfg[cfg.TYPE_OF_SAMPLING_TR] is not None else 3
        self.sampling_type_inst_tr = samplingType.SamplingType(self.log, sampling_type_flag_tr, num_classes)
        if sampling_type_flag_tr in [0, 3] and cfg[cfg.PROP_OF_SAMPLES_PER_CAT_TR] is not None:
            self.sampling_type_inst_tr.set_perc_of_samples_per_cat(cfg[cfg.PROP_OF_SAMPLES_PER_CAT_TR])
        else:
            n_sampl_cats_tr = self.sampling_type_inst_tr.get_n_sampling_cats()
            self.sampling_type_inst_tr.set_perc_of_samples_per_cat(
                [1.0 / n_sampl_cats_tr] * n_sampl_cats_tr)

        self.paths_to_wmaps_per_sampl_cat_per_subj_train = None
        if cfg[cfg.WEIGHT_MAPS_PER_CAT_FILEPATHS_TR] is not None:
            # [[case1-weightMap1, ..., caseN-weightMap1], [case1-weightMap2,...,caseN-weightMap2]]
            self.paths_to_wmaps_per_sampl_cat_per_subj_train = [
                parseAbsFileLinesInList(getAbsPathEvenIfRelativeIsGiven(weightMapConfPath, abs_path_to_cfg))
                for weightMapConfPath in cfg[cfg.WEIGHT_MAPS_PER_CAT_FILEPATHS_TR]
            ]

        # ~~~~~~~~ Training Cycle ~~~~~~~~~~~
        self.numberOfEpochs = cfg[cfg.NUM_EPOCHS] if cfg[cfg.NUM_EPOCHS] is not None else 35
        self.numberOfSubepochs = cfg[cfg.NUM_SUBEP] if cfg[cfg.NUM_SUBEP] is not None else 20
        self.max_n_cases_per_subep_train = \
            cfg[cfg.NUM_CASES_LOADED_PERSUB] if cfg[cfg.NUM_CASES_LOADED_PERSUB] is not None else 50
        self.n_samples_per_subep_train = \
            cfg[cfg.NUM_TR_SEGMS_LOADED_PERSUB] if cfg[cfg.NUM_TR_SEGMS_LOADED_PERSUB] is not None else 1000
        self.batchsize_train = cfg[cfg.BATCHSIZE_TR] if cfg[cfg.BATCHSIZE_TR] is not None else errReqBatchSizeTr()
        self.num_parallel_proc_sampling = cfg[cfg.NUM_OF_PROC_SAMPL] if cfg[cfg.NUM_OF_PROC_SAMPL] is not None else 0

        # ~~~~~~~ Learning Rate Schedule ~~~~~~~~

        assert cfg[cfg.LR_SCH_TYPE] in ['stable', 'predef', 'poly', 'auto', 'expon']
        self.lr_sched_params = {
            'type': cfg[cfg.LR_SCH_TYPE] if cfg[cfg.LR_SCH_TYPE] is not None else 'poly',
            'predef': {'epochs': cfg[cfg.PREDEF_SCH],
                       'div_lr_by': cfg[cfg.DIV_LR_BY] if cfg[cfg.DIV_LR_BY] is not None else 2.0
                       },
            'auto': {'min_incr_of_val_acc_considered':
                         cfg[cfg.AUTO_MIN_INCR_VAL_ACC] if cfg[cfg.AUTO_MIN_INCR_VAL_ACC] is not None else 0.0,
                     'epochs_wait_before_decr': cfg[cfg.NUM_EPOCHS_WAIT] if cfg[cfg.NUM_EPOCHS_WAIT] is not None else 5,
                     'div_lr_by': cfg[cfg.DIV_LR_BY] if cfg[cfg.DIV_LR_BY] is not None else 2.0
                     },
            'poly': {'epochs_wait_before_decr':
                         cfg[cfg.NUM_EPOCHS_WAIT] if cfg[cfg.NUM_EPOCHS_WAIT] is not None else self.numberOfEpochs / 3,
                     'final_ep_for_sch': self.numberOfEpochs
                     },
            'expon': {'epochs_wait_before_decr':
                          cfg[cfg.NUM_EPOCHS_WAIT] if cfg[cfg.NUM_EPOCHS_WAIT] is not None else self.numberOfEpochs / 3,
                      'final_ep_for_sch': self.numberOfEpochs,
                      'lr_to_reach_at_last_ep':
                          cfg[cfg.EXPON_SCH][0] if cfg[cfg.EXPON_SCH] is not None else 1.0 / (2 ** 8),
                      'mom_to_reach_at_last_ep': cfg[cfg.EXPON_SCH][1] if cfg[cfg.EXPON_SCH] is not None else 0.9
                      }
        }
        # Predefined.
        if self.lr_sched_params['type'] == 'predef' and self.lr_sched_params['predef']['epochs'] is None:
            self.errReqPredLrSch()

        # ~~~~~~~~~~~~~~ Augmentation~~~~~~~~~~~~~~
        # Image level
        self.augm_img_prms_tr = {'affine': None}  # If var is None, no augm at all.
        if cfg[cfg.AUGM_IMG_PRMS_TR] is not None:
            self.augm_img_prms_tr['affine'] = AugmenterAffineParams(cfg[cfg.AUGM_IMG_PRMS_TR]['affine'])

        # Patch/Segment level
        self.augm_sample_prms_tr = {'hist_dist': None, 'reflect': None, 'rotate90': None}
        if cfg[cfg.AUGM_SAMPLE_PRMS_TR] is not None:
            for key in cfg[cfg.AUGM_SAMPLE_PRMS_TR]:
                # For exact form of parameters, see ./deepmedic/dataManagement/augmentation.py
                self.augm_sample_prms_tr[key] = cfg[cfg.AUGM_SAMPLE_PRMS_TR][key]

        self.augmentation_image = \
            get_augmentation(cfg[cfg.AUGMENTATION_IMAGE]) if cfg[cfg.AUGMENTATION_IMAGE] is not None else []
        self.augmentation_sample = \
            get_augmentation(cfg[cfg.AUGMENTATION_SAMPLE]) if cfg[cfg.AUGMENTATION_SAMPLE] is not None else []

        # ===================VALIDATION========================
        self.val_on_samples_during_train = \
            cfg[cfg.PERFORM_VAL_SAMPLES] if cfg[cfg.PERFORM_VAL_SAMPLES] is not None else False
        if self.lr_sched_params['type'] == 'auto' and not self.val_on_samples_during_train:
            self.errorAutoRequiresValSamples()
        self.val_on_whole_volumes = \
            cfg[cfg.PERFORM_VAL_INFERENCE] if cfg[cfg.PERFORM_VAL_INFERENCE] is not None else False

        # Input:
        if self.val_on_samples_during_train or self.val_on_whole_volumes:
            if cfg[cfg.CHANNELS_VAL]:
                listOfAListPerChannelWithFilepathsOfAllCasesVal = [
                    parseAbsFileLinesInList(getAbsPathEvenIfRelativeIsGiven(channelConfPath, abs_path_to_cfg))
                    for channelConfPath in cfg[cfg.CHANNELS_VAL]
                ]
                # [[case1-ch1, case1-ch2], ..., [caseN-ch1, caseN-ch2]]
                self.channelsFilepathsVal = \
                    [list(item) for item in zip(*tuple(listOfAListPerChannelWithFilepathsOfAllCasesVal))]
            else:
                self.errReqChannsVal()

        else:
            self.channelsFilepathsVal = []
        if self.val_on_samples_during_train:
            self.gtLabelsFilepathsVal = \
                parseAbsFileLinesInList(getAbsPathEvenIfRelativeIsGiven(cfg[cfg.GT_LABELS_VAL], abs_path_to_cfg)) \
                if cfg[cfg.GT_LABELS_VAL] is not None else self.errorReqGtLabelsVal()
        elif self.val_on_whole_volumes:
            self.gtLabelsFilepathsVal = \
                parseAbsFileLinesInList(getAbsPathEvenIfRelativeIsGiven(cfg[cfg.GT_LABELS_VAL], abs_path_to_cfg)) \
                if cfg[ cfg.GT_LABELS_VAL] is not None else []
        else:  # Dont perform either of the two validations.
            self.gtLabelsFilepathsVal = []

        # [Optionals]
        self.roiMasksFilepathsVal = \
            parseAbsFileLinesInList(getAbsPathEvenIfRelativeIsGiven(cfg[cfg.ROI_MASKS_VAL], abs_path_to_cfg)) \
            if cfg[cfg.ROI_MASKS_VAL] is not None else None  # For fast inf.

        # ~~~~~Validation on Samples~~~~~~~~
        self.n_samples_per_subep_val = \
            cfg[cfg.NUM_VAL_SEGMS_LOADED_PERSUB] if cfg[cfg.NUM_VAL_SEGMS_LOADED_PERSUB] is not None else 3000
        self.batchsize_val_samples = cfg[cfg.BATCHSIZE_VAL_SAMPL] if cfg[cfg.BATCHSIZE_VAL_SAMPL] is not None else 50

        # ~~~~~~~~~ Sampling (Validation) ~~~~~~~~~~~
        sampling_type_flag_val = cfg[cfg.TYPE_OF_SAMPLING_VAL] if cfg[cfg.TYPE_OF_SAMPLING_VAL] is not None else 1
        self.sampling_type_inst_val = samplingType.SamplingType(self.log, sampling_type_flag_val, num_classes)
        if sampling_type_flag_val in [0, 3] and cfg[cfg.PROP_OF_SAMPLES_PER_CAT_VAL] is not None:
            self.sampling_type_inst_val.set_perc_of_samples_per_cat(cfg[cfg.PROP_OF_SAMPLES_PER_CAT_VAL])
        else:
            n_sampl_cats_val = self.sampling_type_inst_val.get_n_sampling_cats()
            self.sampling_type_inst_val.set_perc_of_samples_per_cat([1.0 / n_sampl_cats_val] * n_sampl_cats_val)

        self.paths_to_wmaps_per_sampl_cat_per_subj_val = None
        if cfg[cfg.WEIGHT_MAPS_PER_CAT_FILEPATHS_VAL] is not None:
            # [[case1-weightMap1, ..., caseN-weightMap1], [case1-weightMap2,...,caseN-weightMap2]]
            self.paths_to_wmaps_per_sampl_cat_per_subj_val = [
                parseAbsFileLinesInList(getAbsPathEvenIfRelativeIsGiven(weightMapConfPath, abs_path_to_cfg))
                for weightMapConfPath in cfg[cfg.WEIGHT_MAPS_PER_CAT_FILEPATHS_VAL]
            ]

        # ~~~~~~Full inference on validation image~~~~~~
        self.num_epochs_between_val_on_whole_volumes = \
            cfg[cfg.NUM_EPOCHS_BETWEEN_VAL_INF] if cfg[cfg.NUM_EPOCHS_BETWEEN_VAL_INF] is not None else 1
        if self.num_epochs_between_val_on_whole_volumes == 0 and self.val_on_whole_volumes:
            self.errorReqNumberOfEpochsBetweenFullValInfGreaterThan0()

        self.batchsize_val_whole = cfg[cfg.BATCHSIZE_VAL_WHOLE] if cfg[cfg.BATCHSIZE_VAL_WHOLE] is not None else 10

        # predictions
        self.saveSegmentationVal = cfg[cfg.SAVE_SEGM_VAL] if cfg[cfg.SAVE_SEGM_VAL] is not None else True
        self.saveProbMapsBoolPerClassVal = \
            cfg[cfg.SAVE_PROBMAPS_PER_CLASS_VAL] \
            if (cfg[cfg.SAVE_PROBMAPS_PER_CLASS_VAL] is not None and cfg[cfg.SAVE_PROBMAPS_PER_CLASS_VAL] != []) \
            else [True] * num_classes
        # Filled by call to self.makeFilepathsForPredictionsAndFeatures()
        self.filepathsToSavePredictionsForEachPatientVal = None
        self.suffixForSegmAndProbsDictVal = cfg[cfg.SUFFIX_SEGM_PROB_VAL] \
            if cfg[cfg.SUFFIX_SEGM_PROB_VAL] is not None \
            else {"segm": "Segm", "prob": "ProbMapClass"}
        # features:
        self.save_fms_flag_val = \
            cfg[cfg.SAVE_INDIV_FMS_VAL] if cfg[cfg.SAVE_INDIV_FMS_VAL] is not None else False
        if self.save_fms_flag_val is True:
            indices_fms_per_pathtype_per_layer_to_save = [cfg[cfg.INDICES_OF_FMS_TO_SAVE_NORMAL_VAL]] + \
                                                         [cfg[cfg.INDICES_OF_FMS_TO_SAVE_SUBSAMPLED_VAL]] + \
                                                         [cfg[cfg.INDICES_OF_FMS_TO_SAVE_FC_VAL]]
            # By default, save none.
            self.indices_fms_per_pathtype_per_layer_to_save = \
                [item if item is not None else [] for item in indices_fms_per_pathtype_per_layer_to_save]
        else:
            self.indices_fms_per_pathtype_per_layer_to_save = None
        # Filled by call to self.makeFilepathsForPredictionsAndFeatures()
        self.filepathsToSaveFeaturesForEachPatientVal = None

        # Output:
        # Given by the config file, and is then used to fill filepathsToSavePredictionsForEachPatient
        # and filepathsToSaveFeaturesForEachPatient.
        self.namesToSavePredictionsAndFeaturesVal = \
            parseFileLinesInList(
                getAbsPathEvenIfRelativeIsGiven(cfg[cfg.NAMES_FOR_PRED_PER_CASE_VAL], abs_path_to_cfg)) \
            if cfg[cfg.NAMES_FOR_PRED_PER_CASE_VAL] \
            else None  # CAREFUL: Here we use a different parsing function!
        if not self.namesToSavePredictionsAndFeaturesVal and self.val_on_whole_volumes \
                and (self.saveSegmentationVal or True in self.saveProbMapsBoolPerClassVal
                     or self.save_fms_flag_val):
            self.errorRequireNamesOfPredictionsVal()

        # ===================== PRE-PROCESSING ======================
        # === Data compatibility checks ===
        self.run_input_checks = cfg[cfg.RUN_INP_CHECKS] if cfg[cfg.RUN_INP_CHECKS] is not None else True
        # == Padding ==
        self.pad_input = cfg[cfg.PAD_INPUT] if cfg[cfg.PAD_INPUT] is not None else True
        # == Normalization ==
        norm_zscore_prms = {'apply_to_all_channels': False, # True/False
                            'apply_per_channel': None, # Must be None if above True. Else, List Bool per channel
                            'cutoff_percents': None, # None or [low, high], each from 0.0 to 100. Eg [5.,95.]
                            'cutoff_times_std': None, # None or [low, high], each positive Float. Eg [3.,3.]
                            'cutoff_below_mean': False}
        if cfg[cfg.NORM_ZSCORE_PRMS] is not None:
            for key in cfg[cfg.NORM_ZSCORE_PRMS]:
                norm_zscore_prms[key] = cfg[cfg.NORM_ZSCORE_PRMS][key]
        if norm_zscore_prms['apply_to_all_channels'] and norm_zscore_prms['apply_per_channel'] is not None:
            self.errorIntNormZScoreTwoAppliesGiven()
        if norm_zscore_prms['apply_per_channel'] is not None:
            assert len(norm_zscore_prms['apply_per_channel']) == len(cfg[cfg.CHANNELS_TR]) # num channels
        # Aggregate params from all types of normalization:
        # norm_prms = None : No int normalization will be performed.
        # norm_prms['verbose_lvl']: 0: No logging, 1: Type of cutoffs and timing 2: Stats.
        self.norm_prms = {'verbose_lvl': cfg[cfg.NORM_VERB_LVL] if cfg[cfg.NORM_VERB_LVL] is not None else 0,
                          'zscore': norm_zscore_prms}
        
        # ============= OTHERS ==========
        # Others useful internally or for reporting:
        self.numberOfCasesTrain = len(self.channelsFilepathsTrain)
        self.numberOfCasesVal = len(self.channelsFilepathsVal)
        
        # ========= HIDDENS =============
        # no config allowed for these at the moment:

        # Re-weight samples in the cost function *on a per-class basis*: Type of re-weighting and training schedule.
        # E.g. to exclude a class, or counter class imbalance.
        # "type": string/None, "prms": any/None, "schedule": [ min_epoch, max_epoch ]
        # Type, prms combinations: "freq", None || "per_c", [0., 2., 1., ...] (as many as classes)
        # "schedule": Constant before epoch [0], linear change towards equal weight (=1) until epoch [1],
        # constant equal weights (=1) afterwards.
        self.reweight_classes_in_cost = \
            cfg[cfg.W_C_IN_COST] \
            if cfg[cfg.W_C_IN_COST] is not None \
            else {"type": None,
                  "prms": None,
                  "schedule": [0, self.numberOfEpochs]
                  }
        if self.reweight_classes_in_cost["type"] == "per_c":
            assert len(self.reweight_classes_in_cost["prms"]) == num_classes

        self._makeFilepathsForPredictionsAndFeaturesVal(folderForPredictionsVal, folderForFeaturesVal)

        # ====Optimization=====
        self.learningRate = cfg[cfg.LRATE] if cfg[cfg.LRATE] is not None else 0.001
        self.optimizerSgd0Adam1Rms2 = cfg[cfg.OPTIMIZER] if cfg[cfg.OPTIMIZER] is not None else 2
        if self.optimizerSgd0Adam1Rms2 == 0:
            self.b1Adam = "placeholder"
            self.b2Adam = "placeholder"
            self.eAdam = "placeholder"
            self.rhoRms = "placeholder"
            self.eRms = "placeholder"
        elif self.optimizerSgd0Adam1Rms2 == 1:
            self.b1Adam = cfg[cfg.B1_ADAM] if cfg[cfg.B1_ADAM] is not None else 0.9  # default in paper and seems good
            self.b2Adam = cfg[cfg.B2_ADAM] if cfg[cfg.B2_ADAM] is not None else 0.999  # default in paper and seems good
            self.eAdam = cfg[cfg.EPS_ADAM] if cfg[cfg.EPS_ADAM] is not None else 10 ** (-8)
            self.rhoRms = "placeholder"
            self.eRms = "placeholder"
        elif self.optimizerSgd0Adam1Rms2 == 2:
            self.b1Adam = "placeholder"
            self.b2Adam = "placeholder"
            self.eAdam = "placeholder"
            self.rhoRms = cfg[cfg.RHO_RMS] if cfg[cfg.RHO_RMS] is not None else 0.9  # default in paper and seems good
            # 1e-6 was the default in the paper, but blew up the gradients in first try. Never tried 1e-5 yet.
            self.eRms = cfg[cfg.EPS_RMS] if cfg[cfg.EPS_RMS] is not None else 10 ** (-4)
        else:
            self.errorRequireOptimizer012()

        self.classicMom0Nesterov1 = cfg[cfg.MOM_TYPE] if cfg[cfg.MOM_TYPE] is not None else 1
        if self.classicMom0Nesterov1 not in [0, 1]:
            self.errorRequireMomentumClass0Nestov1()
        self.momNonNormalized0Normalized1 = cfg[cfg.MOM_NORM_NONNORM] if cfg[cfg.MOM_NORM_NONNORM] is not None else 1
        if self.momNonNormalized0Normalized1 not in [0, 1]:
            self.errorRequireMomNonNorm0Norm1()
        self.momentumValue = cfg[cfg.MOM] if cfg[cfg.MOM] is not None else 0.6
        if self.momentumValue < 0. or self.momentumValue > 1:
            self.errorRequireMomValueBetween01()

        # ==Regularization==
        self.L1_reg_weight = cfg[cfg.L1_REG] if cfg[cfg.L1_REG] is not None else 0.000001
        self.L2_reg_weight = cfg[cfg.L2_REG] if cfg[cfg.L2_REG] is not None else 0.0001

        # ============= HIDDENS ==============
        # Indices of layers that should not be trained (kept fixed).
        layersToFreezePerPathwayType = [cfg[cfg.LAYERS_TO_FREEZE_NORM],
                                        cfg[cfg.LAYERS_TO_FREEZE_SUBS],
                                        cfg[cfg.LAYERS_TO_FREEZE_FC]]
        indicesOfLayersToFreezeNorm = \
            [l - 1 for l in layersToFreezePerPathwayType[0]] if layersToFreezePerPathwayType[0] is not None else []
        indicesOfLayersToFreezeSubs = \
            [l - 1 for l in layersToFreezePerPathwayType[1]] \
            if layersToFreezePerPathwayType[1] is not None \
            else indicesOfLayersToFreezeNorm
        indicesOfLayersToFreezeFc = \
            [l - 1 for l in layersToFreezePerPathwayType[2]] if layersToFreezePerPathwayType[2] is not None else []
        # Three sublists, one per pathway type: Normal, Subsampled, FC. eg: [[0,1,2],[0,1,2],[]
        self.indicesOfLayersPerPathwayTypeToFreeze = [indicesOfLayersToFreezeNorm, indicesOfLayersToFreezeSubs,
                                                      indicesOfLayersToFreezeFc]

        self.losses_and_weights = cfg[cfg.LOSSES_WEIGHTS] if cfg[cfg.LOSSES_WEIGHTS] is not None else {"xentr": 1.0,
                                                                                                       "iou": None,
                                                                                                       "dsc": None}
        assert True in [self.losses_and_weights[k] is not None for k in ["xentr", "iou", "dsc"]]

        self._backwards_compat_with_deprecated_cfg(cfg)

        """
        #NOTES: variables that have to do with number of pathways: 
                self.indicesOfLayersPerPathwayTypeToFreeze (="all" always currently. Hardcoded)
                indices_fms_per_pathtype_per_layer_to_save (Repeat subsampled!)
        """

    def _backwards_compat_with_deprecated_cfg(self, cfg):
        # Augmentation
        if cfg[cfg.REFL_AUGM_PER_AXIS] is not None:
            self.augm_sample_prms_tr['reflect'] = [0.5 if bool else 0. for bool in cfg[cfg.REFL_AUGM_PER_AXIS]]
        if cfg[cfg.PERF_INT_AUGM_BOOL] is True:
            self.augm_sample_prms_tr['hist_dist'] = {
                'shift': {'mu': cfg[cfg.INT_AUGM_SHIF_MUSTD][0], 'std': cfg[cfg.INT_AUGM_SHIF_MUSTD][1]},
                'scale': {'mu': cfg[cfg.INT_AUGM_MULT_MUSTD][0], 'std': cfg[cfg.INT_AUGM_MULT_MUSTD][1]}}
        if cfg[cfg.OLD_AUGM_SAMPLE_PRMS_TR] is not None:
            self.log.print3(
                "ERROR: In training's config, variable \'augm_params_tr\' is deprecated. "
                "Replace it with \'augm_sample_prms_tr\'.")

    def _makeFilepathsForPredictionsAndFeaturesVal(self,
                                                   absPathToFolderForPredictionsFromSession,
                                                   absPathToFolderForFeaturesFromSession
                                                   ):
        self.filepathsToSavePredictionsForEachPatientVal = []
        self.filepathsToSaveFeaturesForEachPatientVal = []
        if self.namesToSavePredictionsAndFeaturesVal is not None:  # standard behavior
            for case_i in range(self.numberOfCasesVal):
                filepathForCasePrediction = absPathToFolderForPredictionsFromSession + "/" + \
                                            self.namesToSavePredictionsAndFeaturesVal[case_i]
                self.filepathsToSavePredictionsForEachPatientVal.append(filepathForCasePrediction)
                filepathForCaseFeatures = absPathToFolderForFeaturesFromSession + "/" + \
                                          self.namesToSavePredictionsAndFeaturesVal[case_i]
                self.filepathsToSaveFeaturesForEachPatientVal.append(filepathForCaseFeatures)
        else:  # Names for predictions not given. Special handling...
            if self.numberOfCasesVal > 1:  # Many cases, create corresponding namings for files.
                for case_i in range(self.numberOfCasesVal):
                    self.filepathsToSavePredictionsForEachPatientVal.append(
                        absPathToFolderForPredictionsFromSession + "/pred_case" + str(case_i) + ".nii.gz")
                    self.filepathsToSaveFeaturesForEachPatientVal.append(
                        absPathToFolderForPredictionsFromSession + "/pred_case" + str(case_i) + ".nii.gz")
            else:  # Only one case. Just give the output prediction folder, the io.py will save output accordingly.
                self.filepathsToSavePredictionsForEachPatientVal.append(absPathToFolderForPredictionsFromSession)
                self.filepathsToSaveFeaturesForEachPatientVal.append(absPathToFolderForPredictionsFromSession)

    def get_path_to_load_model_from(self):
        return self.savedModelFilepath

    def get_tensorboard_bool(self):
        return self.tensorboardLog

    def print_params(self):
        logPrint = self.log.print3
        logPrint("")
        logPrint("=============================================================")
        logPrint("========= PARAMETERS FOR THIS TRAINING SESSION ==============")
        logPrint("=============================================================")
        logPrint("Session's name = " + str(self.sessionName))
        logPrint("Model will be loaded from save = " + str(self.savedModelFilepath))
        logPrint("~~Output~~")
        logPrint("Main output folder = " + str(self.mainOutputAbsFolder))
        logPrint("Log performance metrics for tensorboard = " + str(self.tensorboardLog))
        logPrint("Path and filename to save trained models = " + str(self.filepath_to_save_models))

        logPrint("~~~~~~~~~~~~~~~~~~Generic Information~~~~~~~~~~~~~~~~")
        logPrint("Number of Cases for Training = " + str(self.numberOfCasesTrain))
        logPrint("Number of Cases for Validation = " + str(self.numberOfCasesVal))

        logPrint("~~~~~~~~~~~~~~~~~~Training parameters~~~~~~~~~~~~~~~~")
        logPrint("Filepaths to Channels of the Training Cases = " + str(self.channelsFilepathsTrain))
        logPrint("Filepaths to Ground-Truth labels of the Training Cases = " + str(self.gtLabelsFilepathsTrain))

        logPrint("~~ Sampling (train) ~~")
        logPrint("Filepaths to ROI Masks of the Training Cases = " + str(self.roiMasksFilepathsTrain))

        logPrint("Type of Sampling = " + str(self.sampling_type_inst_tr.get_type_as_str()) +
                 " (" + str(self.sampling_type_inst_tr.get_type_as_int()) + ")")
        logPrint("Sampling Categories = " + str(self.sampling_type_inst_tr.get_sampling_cats_as_str()))
        logPrint("Percent of Samples to extract per Sampling Category = " +
                 str(self.sampling_type_inst_tr.get_perc_to_sample_per_cat()))
        logPrint("Paths to weight-Maps for sampling of each category = " +
                 str(self.paths_to_wmaps_per_sampl_cat_per_subj_train))

        logPrint("~~Training Cycle~~")
        logPrint("Number of Epochs = " + str(self.numberOfEpochs))
        logPrint("Number of Subepochs per epoch = " + str(self.numberOfSubepochs))
        logPrint("Number of cases to load per Subepoch (for extracting the samples for this subepoch) = " +
                 str(self.max_n_cases_per_subep_train))
        logPrint("Number of Segments loaded per subepoch for Training = " + str(self.n_samples_per_subep_train) +
                 ". NOTE: This number of segments divided by the batch-size defines the number of "
                 "optimization-iterations that will be performed every subepoch!")
        logPrint("Batch size (train) = " + str(self.batchsize_train))
        logPrint("Number of parallel processes for sampling = " + str(self.num_parallel_proc_sampling))

        logPrint("~~Learning Rate Schedule~~")
        logPrint("Type of schedule = " + str(self.lr_sched_params['type']))
        logPrint("[Predef] Predefined schedule of epochs when the LR will be lowered = " +
                 str(self.lr_sched_params['predef']['epochs']))
        logPrint("[Predef] When decreasing Learning Rate, divide LR by = " +
                 str(self.lr_sched_params['predef']['div_lr_by']))
        logPrint("[Poly] Initial epochs to wait before lowering LR = " +
                 str(self.lr_sched_params['poly']['epochs_wait_before_decr']))
        logPrint("[Poly] Final epoch for the schedule = " + str(self.lr_sched_params['poly']['final_ep_for_sch']))
        logPrint("[Auto] Initial epochs to wait before lowering LR = " +
                 str(self.lr_sched_params['auto']['epochs_wait_before_decr']))
        logPrint("[Auto] When decreasing Learning Rate, divide LR by = " +
                 str(self.lr_sched_params['auto']['div_lr_by']))
        logPrint("[Auto] Minimum increase in validation accuracy (0. to 1.) that resets the waiting counter = " +
                 str(self.lr_sched_params['auto']['min_incr_of_val_acc_considered']))
        logPrint("[Expon] (Deprecated) parameters = " + str(self.lr_sched_params['expon']))

        logPrint("~~Data Augmentation During Training~~")
        logPrint("Image-level Augmentation (new):")
        if self.augmentation_image == []:
            logPrint("None")
        else:
            for aug in self.augmentation_image:
                logPrint(aug.get_attrs_str())
        logPrint("Sample-level Augmentation (new):")
        if self.augmentation_sample == []:
            logPrint("None")
        else:
            for aug in self.augmentation_sample:
                logPrint(aug.get_attrs_str())
        logPrint("Image level augmentation:")
        logPrint("Parameters for image-level augmentation: " + str(self.augm_img_prms_tr))
        if self.augm_img_prms_tr is not None:
            logPrint("\t affine: " + str(self.augm_img_prms_tr['affine']))
        logPrint("Patch level augmentation:")
        logPrint("Mu and std for shift and scale of histograms = " + str(self.augm_sample_prms_tr['hist_dist']))
        logPrint("Probabilities of reflecting each axis = " + str(self.augm_sample_prms_tr['reflect']))
        logPrint("Probabilities of rotating planes 0/90/180/270 degrees = " + str(self.augm_sample_prms_tr['rotate90']))

        logPrint("~~~~~~~~~~~~~~~~~~Validation parameters~~~~~~~~~~~~~~~~")
        logPrint("Perform Validation on Samples throughout training? = " + str(self.val_on_samples_during_train))
        logPrint("Perform Full Inference on validation cases every few epochs? = " + str(self.val_on_whole_volumes))
        logPrint("Filepaths to Channels of the Validation Cases (Req for either of the above) = " +
                 str(self.channelsFilepathsVal))
        logPrint("Filepaths to Ground-Truth labels of the Validation Cases = " + str(self.gtLabelsFilepathsVal))
        logPrint("Filepaths to ROI masks for Validation Cases = " + str(self.roiMasksFilepathsVal))

        logPrint("~~~~~~~Validation on Samples throughout Training~~~~~~~")
        logPrint("Number of Segments loaded per subepoch for Validation = " + str(self.n_samples_per_subep_val))
        logPrint("Batch size (val on samples) = " + str(self.batchsize_val_samples))

        logPrint("~~ Sampling (val) ~~")
        logPrint("Type of Sampling = " + str(self.sampling_type_inst_val.get_type_as_str()) + " (" +
                 str(self.sampling_type_inst_val.get_type_as_int()) + ")")
        logPrint("Sampling Categories = " + str(self.sampling_type_inst_val.get_sampling_cats_as_str()))
        logPrint("Percent of Samples to extract per Sampling Category = " +
                 str(self.sampling_type_inst_val.get_perc_to_sample_per_cat()))
        logPrint("Paths to weight-maps for sampling of each category = " +
                 str(self.paths_to_wmaps_per_sampl_cat_per_subj_val))

        logPrint("~~~~~Validation with Full Inference on Validation Cases~~~~~")
        logPrint("Perform Full-Inference on Val. cases every that many epochs = " +
                 str(self.num_epochs_between_val_on_whole_volumes))
        logPrint("Batch size (val on whole volumes) = " + str(self.batchsize_val_whole))
        logPrint("~~Predictions (segmentations and prob maps on val. cases)~~")
        logPrint("Save Segmentations = " + str(self.saveSegmentationVal))
        logPrint("Save Probability Maps for each class = " + str(self.saveProbMapsBoolPerClassVal))
        logPrint("Filepaths to save results per case = " + str(self.filepathsToSavePredictionsForEachPatientVal))
        logPrint("Suffixes with which to save segmentations and probability maps = " +
                 str(self.suffixForSegmAndProbsDictVal))
        logPrint("~~Feature Maps~~")
        logPrint("Save Feature Maps = " + str(self.save_fms_flag_val))
        logPrint("Min/Max Indices of FMs to visualise per pathway-type and per layer = " +
                 str(self.indices_fms_per_pathtype_per_layer_to_save))
        logPrint("Filepaths to save FMs per case = " + str(self.filepathsToSaveFeaturesForEachPatientVal))

        logPrint("~~Optimization~~")
        logPrint("Initial Learning rate = " + str(self.learningRate))
        logPrint("Optimizer to use: SGD(0), Adam(1), RmsProp(2) = " + str(self.optimizerSgd0Adam1Rms2))
        logPrint(
            "Parameters for Adam: b1= " + str(self.b1Adam) + ", b2=" + str(self.b2Adam) + ", e= " + str(self.eAdam))
        logPrint("Parameters for RmsProp: rho= " + str(self.rhoRms) + ", e= " + str(self.eRms))
        logPrint("Momentum Type: Classic (0) or Nesterov (1) = " + str(self.classicMom0Nesterov1))
        logPrint("Momentum Non-Normalized (0) or Normalized (1) = " + str(self.momNonNormalized0Normalized1))
        logPrint("Momentum Value = " + str(self.momentumValue))
        logPrint("~~Costs~~")
        logPrint("Loss functions and their weights = " + str(self.losses_and_weights))
        logPrint("Reweight samples in cost on a per-class basis = " + str(self.reweight_classes_in_cost))
        logPrint("L1 Regularization term = " + str(self.L1_reg_weight))
        logPrint("L2 Regularization term = " + str(self.L2_reg_weight))
        logPrint("~~Freeze Weights of Certain Layers~~")
        logPrint("Indices of layers from each type of pathway that will be kept fixed (first layer is 0):")
        logPrint("Normal pathway's layers to freeze = " + str(self.indicesOfLayersPerPathwayTypeToFreeze[0]))
        logPrint("Subsampled pathway's layers to freeze = " + str(self.indicesOfLayersPerPathwayTypeToFreeze[1]))
        logPrint("FC pathway's layers to freeze = " + str(self.indicesOfLayersPerPathwayTypeToFreeze[2]))

        logPrint("~~~~~~~~~~~~~~~~~~ PRE-PROCESSING ~~~~~~~~~~~~~~~~")
        logPrint("~~Data Compabitibility Checks~~")
        logPrint("Check whether input data has correct format (can slow down process) = " + str(self.run_input_checks))
        logPrint("~~Padding~~")
        logPrint("Pad Input Images = " + str(self.pad_input))
        logPrint("~~Intensity Normalization~~")
        logPrint("Verbosity level = " + str(self.norm_prms['verbose_lvl']))
        logPrint("Z-Score parameters = " + str(self.norm_prms['zscore']))

        logPrint("========== Done with printing session's parameters ==========")
        logPrint("=============================================================\n")

    def get_args_for_train_routine(self):

        args = [self.log,
                self.filepath_to_save_models,

                self.val_on_samples_during_train,
                {"segm": self.saveSegmentationVal, "prob": self.saveProbMapsBoolPerClassVal},

                self.filepathsToSavePredictionsForEachPatientVal,
                self.suffixForSegmAndProbsDictVal,

                self.channelsFilepathsTrain,
                self.channelsFilepathsVal,

                self.gtLabelsFilepathsTrain,
                self.gtLabelsFilepathsVal,

                self.paths_to_wmaps_per_sampl_cat_per_subj_train,
                self.paths_to_wmaps_per_sampl_cat_per_subj_val,

                self.roiMasksFilepathsTrain,
                self.roiMasksFilepathsVal,

                self.numberOfEpochs,
                self.numberOfSubepochs,
                self.max_n_cases_per_subep_train,
                self.n_samples_per_subep_train,
                self.n_samples_per_subep_val,
                self.num_parallel_proc_sampling,

                # -------Sampling Type---------
                self.sampling_type_inst_tr,
                self.sampling_type_inst_val,
                self.batchsize_train,
                self.batchsize_val_samples,
                self.batchsize_val_whole,
                
                # -------Data Augmentation-------
                # self.augm_img_prms_tr,
                self.augmentation_image,
                self.augmentation_sample,
                # self.augm_sample_prms_tr,

                # --- Validation on whole volumes ---
                self.val_on_whole_volumes,
                self.num_epochs_between_val_on_whole_volumes,

                # --------For FM visualisation---------
                self.save_fms_flag_val,
                self.indices_fms_per_pathtype_per_layer_to_save,
                self.filepathsToSaveFeaturesForEachPatientVal,

                # --- Data compatibility checks ---
                self.run_input_checks,
                
                # -------- Pre-Processing ------
                self.pad_input,
                self.norm_prms
                ]
        return args

    def get_args_for_trainer(self):
        args = [self.log,
                self.indicesOfLayersPerPathwayTypeToFreeze,
                self.losses_and_weights,
                # Regularisation
                self.L1_reg_weight,
                self.L2_reg_weight,
                # Cost Schedules
                # Weighting Classes differently in the CNN's cost function during training:
                self.reweight_classes_in_cost
                ]
        return args

    def get_args_for_optimizer(self):
        args = [self.log,
                self.optimizerSgd0Adam1Rms2,

                self.lr_sched_params,

                self.learningRate,
                self.momentumValue,
                self.classicMom0Nesterov1,
                self.momNonNormalized0Normalized1,
                self.b1Adam,
                self.b2Adam,
                self.eAdam,
                self.rhoRms,
                self.eRms
                ]
        return args<|MERGE_RESOLUTION|>--- conflicted
+++ resolved
@@ -195,11 +195,7 @@
 
         # From Config:
         self.sessionName = self.getSessionName(cfg[cfg.SESSION_NAME],
-<<<<<<< HEAD
-                                               os.path.basename(cfg.get_abs_path_to_cfg()))
-=======
                                                os.path.splitext(os.path.basename(cfg.get_abs_path_to_cfg()))[0])
->>>>>>> 9129a8e0
 
         abs_path_to_cfg = cfg.get_abs_path_to_cfg()
         abs_path_to_saved = getAbsPathEvenIfRelativeIsGiven(cfg[cfg.SAVED_MODEL], abs_path_to_cfg) \
