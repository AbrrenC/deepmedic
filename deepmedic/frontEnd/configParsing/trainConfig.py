--- conflicted
+++ resolved
@@ -18,7 +18,6 @@
     config_data.set_curr_section('session', "Session Parameters")
     
     # Optional but highly suggested.
-<<<<<<< HEAD
     SESSION_NAME = \
         config_data.add_elem("sessionName", elem_type='String', description="Session Name",
                              info="[Optional but highly suggested] The name will be used for saving the "
@@ -54,9 +53,7 @@
         config_data.add_elem("gtLabelsTraining", description="Ground Truth Labels", elem_type='File', required=True,
                              info='The path to a file which should list paths to the Ground Truth labels '
                                   'of each training case.')
-    
-    # ~~~~ Sampling (training) ~~~~~
-    config_data.set_curr_section('sampling_train', "Sampling (Training)")
+
 
     ROI_MASKS_TR = \
         config_data.add_elem("roiMasksTraining", description="RoI Masks", elem_type='File',
@@ -64,6 +61,9 @@
                                   "each training case.\n"
                                   "If ROI masks are provided, the training samples will be extracted only within it. "
                                   "Otherwise from whole volume.")
+
+    # ~~~~ Sampling (training) ~~~~~
+    config_data.set_curr_section('sampling_train', "Sampling (Training)")
 
     TYPE_OF_SAMPLING_TR = \
         config_data.add_elem("typeOfSamplingForTraining", widget_type="combobox",
@@ -475,9 +475,6 @@
         config_data.add_elem("saveIndividualFmsVal",
                              elem_type='bool',
                              parent=PERFORM_VAL_INFERENCE)
-    SAVE_4DIM_FMS_VAL = \
-        config_data.add_elem("saveAllFmsIn4DimImageVal",
-                             parent=PERFORM_VAL_INFERENCE)
     INDICES_OF_FMS_TO_SAVE_NORMAL_VAL = \
         config_data.add_elem("minMaxIndicesOfFmsToSaveFromEachLayerOfNormalPathwayVal",
                              parent=PERFORM_VAL_INFERENCE)
@@ -580,115 +577,49 @@
     # ========= GENERICS =========
     config_data.set_curr_section('generic', "Generic")
 
-    PAD_INPUT = \
-        config_data.add_elem("padInputImagesBool", elem_type='Bool', default=True,
-                             description="Pad Input Images",
-                             info="Pad images to fully convolve.")
     RUN_INP_CHECKS = \
         config_data.add_elem("run_input_checks", elem_type='Bool', default=True,
                              description="Run Input Checks",
                              info="Checks for format correctness of loaded input images. Can slow down the process.")
-=======
-    SESSION_NAME = "sessionName"
-    # [REQUIRED]
-    FOLDER_OUTP = "folderForOutput"
-    SAVED_MODEL = "cnnModelFilePath"
-    TENSORBOARD_LOG = "tensorboard_log"
-
-    # =============TRAINING========================
-    CHANNELS_TR = "channelsTraining"
-    GT_LABELS_TR = "gtLabelsTraining"
-    ROI_MASKS_TR = "roiMasksTraining"
-    
-    # ~~~~ Sampling (training) ~~~~~
-    TYPE_OF_SAMPLING_TR = "typeOfSamplingForTraining"
-    PROP_OF_SAMPLES_PER_CAT_TR = "proportionOfSamplesToExtractPerCategoryTraining"
-    WEIGHT_MAPS_PER_CAT_FILEPATHS_TR = "weightedMapsForSamplingEachCategoryTrain"
-    
-    # ~~~~~ Training cycle ~~~~~~~~
-    NUM_EPOCHS = "numberOfEpochs"
-    NUM_SUBEP = "numberOfSubepochs"
-    NUM_CASES_LOADED_PERSUB = "numOfCasesLoadedPerSubepoch"
-    NUM_TR_SEGMS_LOADED_PERSUB = "numberTrainingSegmentsLoadedOnGpuPerSubep"
-    BATCHSIZE_TR = "batchsize_train"
-    NUM_OF_PROC_SAMPL = "num_processes_sampling"
-    
-    # ~~~~~ Learning rate schedule ~~~~~
-    LR_SCH_TYPE = "typeOfLearningRateSchedule"
-    # Stable + Auto + Predefined.
-    DIV_LR_BY = "whenDecreasingDivideLrBy"
-    # Stable + Auto
-    NUM_EPOCHS_WAIT = "numEpochsToWaitBeforeLoweringLr"
-    # Auto:
-    AUTO_MIN_INCR_VAL_ACC = "min_incr_of_val_acc_considered"
-    # Predefined.
-    PREDEF_SCH = "predefinedSchedule"
-    # Exponential
-    EXPON_SCH = "paramsForExpSchedForLrAndMom"
-    # ~~~~ Data Augmentation~~~
-    AUGM_IMG_PRMS_TR = "augm_img_prms_tr"
-    AUGM_SAMPLE_PRMS_TR = "augm_sample_prms_tr"
-    
-    # ============== VALIDATION ===================
-    PERFORM_VAL_SAMPLES = "performValidationOnSamplesThroughoutTraining"
-    PERFORM_VAL_INFERENCE = "performFullInferenceOnValidationImagesEveryFewEpochs"
-    CHANNELS_VAL = "channelsValidation"
-    GT_LABELS_VAL = "gtLabelsValidation"
-    ROI_MASKS_VAL = "roiMasksValidation"
-    NUM_VAL_SEGMS_LOADED_PERSUB = "numberValidationSegmentsLoadedOnGpuPerSubep"  # For val on samples.
-    BATCHSIZE_VAL_SAMPL = "batchsize_val_samples"
-    
-    # ~~~~~~~~ Sampling (validation) ~~~~~~~~~~~~
-    TYPE_OF_SAMPLING_VAL = "typeOfSamplingForVal"
-    PROP_OF_SAMPLES_PER_CAT_VAL = "proportionOfSamplesToExtractPerCategoryVal"
-    WEIGHT_MAPS_PER_CAT_FILEPATHS_VAL = "weightedMapsForSamplingEachCategoryVal"
-    
-    # ~~~~~~~~~ Validation by fully inferring whole validation cases ~~~~~~~~
-    NUM_EPOCHS_BETWEEN_VAL_INF = "numberOfEpochsBetweenFullInferenceOnValImages"
-    BATCHSIZE_VAL_WHOLE = "batchsize_val_whole"
-    NAMES_FOR_PRED_PER_CASE_VAL = "namesForPredictionsPerCaseVal"
-    SAVE_SEGM_VAL = "saveSegmentationVal"
-    SAVE_PROBMAPS_PER_CLASS_VAL = "saveProbMapsForEachClassVal"
-    SUFFIX_SEGM_PROB_VAL = "suffixForSegmAndProbsDictVal"
-    SAVE_INDIV_FMS_VAL = "saveIndividualFmsVal"
-    INDICES_OF_FMS_TO_SAVE_NORMAL_VAL = "minMaxIndicesOfFmsToSaveFromEachLayerOfNormalPathwayVal"
-    INDICES_OF_FMS_TO_SAVE_SUBSAMPLED_VAL = "minMaxIndicesOfFmsToSaveFromEachLayerOfSubsampledPathwayVal"
-    INDICES_OF_FMS_TO_SAVE_FC_VAL = "minMaxIndicesOfFmsToSaveFromEachLayerOfFullyConnectedPathwayVal"
-    
-    # ====OPTIMIZATION=====
-    LRATE = "learningRate"
-    OPTIMIZER = "sgd0orAdam1orRms2"
-    MOM_TYPE = "classicMom0OrNesterov1"
-    MOM = "momentumValue"
-    MOM_NORM_NONNORM = "momNonNorm0orNormalized1"
-    # Adam
-    B1_ADAM = "b1Adam"
-    B2_ADAM = "b2Adam"
-    EPS_ADAM = "epsilonAdam"
-    # RMS
-    RHO_RMS = "rhoRms"
-    EPS_RMS = "epsilonRms"
-    # Losses
-    LOSSES_WEIGHTS = "losses_and_weights"
-    W_C_IN_COST = "reweight_classes_in_cost"
-    # Regularization L1 and L2.
-    L1_REG = "L1_reg"
-    L2_REG = "L2_reg"
-    
-    # ~~~  Freeze Layers ~~~
-    LAYERS_TO_FREEZE_NORM = "layersToFreezeNormal"
-    LAYERS_TO_FREEZE_SUBS = "layersToFreezeSubsampled"
-    LAYERS_TO_FREEZE_FC = "layersToFreezeFC"
-    
-    # ========= GENERICS =========
-    # ~~~~ Data compabitiliby checks ~~~
-    RUN_INP_CHECKS = "run_input_checks"
-    # ~~~~~ Preprocessing ~~~~~~~~
-    PAD_INPUT = "padInputImagesBool"
-    NORM_VERB_LVL = "norm_verbosity_lvl"
-    NORM_ZSCORE_PRMS = "norm_zscore_prms"
->>>>>>> bec56ed1
-    
+
+    PAD_INPUT = \
+        config_data.add_elem("padInputImagesBool", elem_type='Bool', description="Pad Input Images",
+                             info="Pad images to fully convolve.", default=True)
+
+    NORM_VERB_LVL = \
+        config_data.add_elem("norm_verbosity_lvl", widget_type='combobox', options=[0, 1, 2],
+                             description='Verbosity Level',
+                             info="Verbosity-level for logging info on intensity-normalization. "
+                                  "0: Nothing (default), 1: Per-subject, 2: Per-channel")
+    NORM_ZSCORE_PRMS = \
+        config_data.add_elem("norm_zscore_prms", widget_type='multiple',
+                             description="Z-Score Normalisation",
+                             options={
+                                 'apply_to_all_channels':
+                                     ConfigElem('apply_to_all_channels', description="Apply to All Channels",
+                                                elem_type='Bool',
+                                                info="True/False. Whether to do z-score normalization to ALL channels.",
+                                                default=False),
+                                 'apply_per_channel':
+                                     ConfigElem('apply_per_channel', description='Apply per Channel',
+                                                info="None, or a List with one boolean per channel. "
+                                                     "Whether to normalize specific channel.\n"
+                                                     "NOTE: If apply_to_all_channels is True, "
+                                                     "apply_per_channel MUST be None."),
+                                 'cutoff_percents':
+                                     ConfigElem('cutoff_percents', description="Cutoff Percentiles",
+                                                info="Cutoff at percentiles [float_low, float_high], "
+                                                     "values in [0.0 - 100.0])"),
+                                 'cutoff_times_std':
+                                     ConfigElem('cutoff_times_std', description="Cutoff Standard Deviation",
+                                                info="Cutoff intensities below/above [float_below, float_above] "
+                                                     "times std from the mean."),
+                                 'cutoff_below_mean':
+                                     ConfigElem('cutoff_below_mean', description="Cutoff Below Mean", elem_type='Bool',
+                                                info="True/False. Cutoff intensities below image mean. "
+                                                     "Useful to exclude air in brain MRI.")
+                             })
+
     # ======== DEPRECATED, backwards compatibility =======
     REFL_AUGM_PER_AXIS = \
         config_data.add_elem("reflectImagesPerAxis", advanced=True)
