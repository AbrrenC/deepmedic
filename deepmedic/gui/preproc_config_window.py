from deepmedic.gui.config_window import ConfigWindow
from deepmedic.gui.ui_preproc_config_create import UiPreprocConfig
from deepmedic.frontEnd.configParsing.preprocConfig import PreprocConfig
from deepmedic.dataManagement.nifti_image import NiftiImage, save_nifti
from deepmedic.dataManagement.data_checks import run_checks, resample_image_list, ResampleParams
from deepmedic.gui.config_utils import *
import pandas as pd
import os

from PySide2 import QtWidgets, QtGui


def get_save_name(image_path, output_dir, image_extension):
    path_split = image_path.split('.')
    image_name = path_split[0]
    if output_dir:
        image_save_name = os.path.join(output_dir, image_name.split('/')[-1])
    else:
        image_save_name = image_name
    if not image_extension:
        image_extension = '.' + '.'.join(path_split[1:])

    return image_name, image_save_name, image_extension


class ProgressBar(object):
    def __init__(self, bar, label=None, label_text=None):
        self.bar = bar
        self.bar.setMinimum(0)
        self.bar.setValue(0)
        self.label = label
        self.set_text(label_text)

    def increase_value(self):
        self.bar.setValue(self.bar.value() + 1)
        QtGui.qApp.processEvents()

    def show(self):
        self.bar.show()
        if self.label:
            self.label.show()

    def hide(self):
        self.bar.hide()
        if self.label:
            self.label.hide()

    def set_text(self, label_text):
        if self.label:
            self.label.setText(label_text)


class PreprocConfigWindow(ConfigWindow):
    def __init__(self, parent=None):
        super(PreprocConfigWindow, self).__init__(PreprocConfig, 'Preprocess Data', parent,
                                                  UiConfigClass=UiPreprocConfig)

        self.ui.data_checks_button.clicked.connect(self.run_data_checks)
        self.ui.preprocess_button.clicked.connect(self.preprocess)
        self.data_checks_progress = ProgressBar(self.ui.data_checks_progress)
        self.data_checks_progress.hide()
        self.resample_progress = ProgressBar(self.ui.resample_progress, self.ui.resample_text,
                                             'Preprocessing data...')
        self.resample_progress.hide()

        self.dchecks_sug = None
        self.ui.suggested_button.clicked.connect(self.fill_in_sug)
        self.ui.suggested_button.hide()

    def run_data_checks(self):
        csv = self.findChild(QtWidgets.QLineEdit, 'data_inputCsv_lineedit').text()
        self.data_checks_progress.show()
        check_text, self.dchecks_sug = run_checks(csv, csv=True,
                                                  pixs=True, dims=True, dtypes=True, dirs=True, sizes=True,
                                                  disable_tqdm=False, html=True, progress=self.data_checks_progress)
        self.ui.data_checks_text.setText(check_text)
        self.ui.suggested_button.show()

    def fill_in_sug(self):
        print(self.dchecks_sug)
        if self.dchecks_sug:
            if self.dchecks_sug['direction']:
                self.findChild(QtWidgets.QCheckBox, 'preproc_orientation_checkbox').setChecked(True)
            if self.dchecks_sug['spacing']:
                self.findChild(QtWidgets.QCheckBox, 'preproc_resample_checkbox').setChecked(True)
                self.findChild(QtWidgets.QLineEdit,
                               'preproc_pixelSpacing_lineedit').setText(str(self.dchecks_sug['spacing']))
            if self.dchecks_sug['dimensions']:
                self.findChild(QtWidgets.QCheckBox, 'preproc_resize_checkbox').setChecked(True)
                self.findChild(QtWidgets.QLineEdit, 'preproc_imgSize_lineedit').\
                    setText(str(self.dchecks_sug['dimensions']))
            if self.dchecks_sug['dtype']:
                self.findChild(QtWidgets.QCheckBox, 'preproc_changePixelType_checkbox').setChecked(True)
                combo = self.findChild(QtWidgets.QComboBox, 'preproc_pixelType_combobox')
                index = combo.findText(self.dchecks_sug['dtype'], QtCore.Qt.MatchFixedString)
                if index >= 0:
                    combo.setCurrentIndex(index)

    def preprocess(self):
        # Get parameters from forms
        csv = self.findChild(QtWidgets.QLineEdit, 'data_inputCsv_lineedit').text()
        output_dir = self.get_text_value('preproc_outputDir_lineedit', self.findChild(QtWidgets.QLineEdit, 'preproc_outputDir_lineedit'))
        save_csv = self.findChild(QtWidgets.QCheckBox, 'preproc_saveCsv_checkbox').isChecked()
        out_csv_dir = self.get_text_value('preproc_outputCsvDir_lineedit', self.findChild(QtWidgets.QLineEdit, 'preproc_outputCsvDir_lineedit'))
        out_csv_name = self.get_text_value('preproc_outputCsvName_lineedit', self.findChild(QtWidgets.QLineEdit, 'preproc_outputCsvName_lineedit'))
        image_extension = self.get_text_value('preproc_extension_combobox', self.findChild(QtWidgets.QComboBox, 'preproc_extension_combobox'))
        orientation_corr = self.findChild(QtWidgets.QCheckBox, 'preproc_orientation_checkbox').isChecked()
        resample_imgs = self.findChild(QtWidgets.QCheckBox, 'preproc_resample_checkbox').isChecked()
        spacing = self.get_text_value('preproc_pixelSpacing_lineedit', self.findChild(QtWidgets.QLineEdit, 'preproc_pixelSpacing_lineedit'))
        change_pixel_type = self.findChild(QtWidgets.QCheckBox, 'preproc_changePixelType_checkbox').isChecked()
        pixel_type = self.get_text_value('preproc_pixelType_combobox', self.findChild(QtWidgets.QComboBox, 'preproc_pixelType_combobox'))
        create_mask = self.findChild(QtWidgets.QCheckBox, 'preproc_createMask_checkbox').isChecked()
        thresh_low = self.get_text_value('preproc_threshLow_lineedit', self.findChild(QtWidgets.QLineEdit, 'preproc_threshLow_lineedit'))
        thresh_high = self.get_text_value('preproc_threshHigh_lineedit', self.findChild(QtWidgets.QLineEdit, 'preproc_threshHigh_lineedit'))
        mask_dir = self.get_text_value('preproc_maskDirectory_lineedit', self.findChild(QtWidgets.QLineEdit, 'preproc_maskDirectory_lineedit'))
        mask_suffix = self.get_text_value('preproc_maskSuffix_lineedit', self.findChild(QtWidgets.QLineEdit, 'preproc_maskSuffix_lineedit'))
        mask_pixel_type = self.get_text_value('preproc_maskPixelType_combobox', self.findChild(QtWidgets.QComboBox, 'preproc_maskPixelType_combobox'))
        mask_extension = self.get_text_value('preproc_maskExtension_combobox', self.findChild(QtWidgets.QComboBox, 'preproc_maskExtension_combobox'))
        resize_imgs = self.findChild(QtWidgets.QCheckBox, 'preproc_resize_checkbox').isChecked()
        size = self.get_text_value('preproc_imgSize_lineedit', self.findChild(QtWidgets.QLineEdit, 'preproc_imgSize_lineedit'))
        use_mask = self.findChild(QtWidgets.QCheckBox, 'preproc_useMask_checkbox').isChecked()
        use_centre_mass = self.findChild(QtWidgets.QCheckBox, 'preproc_centreMass_checkbox').isChecked()

        print(output_dir, orientation_corr, resample_imgs, spacing, change_pixel_type, pixel_type, resize_imgs, size)

        if os.path.isfile(csv):
            # check if Image is a column. Else throw error
<<<<<<< HEAD
            input_df = pd.read_csv(csv)
            image_list = input_df['Image']
            try:
                mask_list = input_df['Mask']
            except KeyError:
                mask_list = None
            try:
                target_list = input_df['Target']
            except KeyError:
                target_list = None
=======
            image_list = pd.read_csv(csv)

>>>>>>> f0ddcc08
        else:
            print('File not found')
            # Throw file not found error
            return

        if output_dir:
            os.makedirs(output_dir, exist_ok=True)

        if self.resample_progress is not None:
            self.resample_progress.show()
            self.resample_progress.bar.setMaximum(len(image_list))

        suffix = ''
        if not suffix == '':
            suffix = '_' + suffix

        if not create_mask:
            mask_suffix = ''
        if not mask_suffix == '':
            mask_suffix = '_' + mask_suffix

<<<<<<< HEAD
        for i in range(len(image_list)):
            image_path = image_list[i]
            image = NiftiImage(image_path)
            if mask_list is not None:
                mask_path = mask_list[i]
                mask = NiftiImage(mask_path)
            else:
                mask_path = None
                mask = None
            if target_list is not None:
                target_path = target_list[i]
                target = NiftiImage(target_path)
            else:
                target_path = None
                target = None

            path_split = image_path.split('.')
            image_name = path_split[0]
            if output_dir:
                image_save_name = os.path.join(output_dir, image_name.split('/')[-1])
            else:
                image_save_name = image_name
            if not image_extension:
                image_extension = '.' + '.'.join(path_split[1:])
=======
        for i, row in image_list.iterrows():

            image_path = row['Image']
            try:
                mask_path = row['Mask']
            except KeyError:
                mask_path = None
            try:
                target_path = row['Target']
            except KeyError:
                target_path = None

            image = NiftiImage(image_path, mask_path, target_path)

            (image_name,
             image_save_name,
             image_extension) = get_save_name(image_path, output_dir, image_extension)

            if mask_path:
                (mask_name,
                 mask_save_name,
                 mask_extension) = get_save_name(mask_path, output_dir, None)

            if target_path:
                (target_name,
                 target_save_name,
                 target_extension) = get_save_name(target_path, output_dir, None)
>>>>>>> f0ddcc08

            # convert type
            if change_pixel_type:
                image.change_pixel_type(pixel_type)

            # reorient
            if orientation_corr:
                image.reorient()
                if mask:
                    mask.reorient()
                if target:
                    target.reorient()

            # resample (spacing)
            if resample_imgs:
                image.resample(spacing=spacing)
                if mask:
                    mask.resample(spacing=spacing)
                if target:
                    target.resample(spacing=spacing)

            # create mask
            if create_mask:
                image.get_mask(thresh_low, thresh_high)
                if mask_dir:
                    mask_save_name = os.path.join(mask_dir, image_name.split('/')[-1])
                else:
                    mask_save_name = image_save_name
                if not mask_extension:
                    mask_extension = image_extension
                if mask_pixel_type:
                    image.mask.change_pixel_type(mask_pixel_type)

            # resize
            if resize_imgs:
<<<<<<< HEAD
                centre_mass = use_centre_mass
                if mask:
                    crop_mask = True
                    if use_mask:
                        centre_mass = True
                else:
                    crop_mask = False
                image.resize(size, mask, centre_mass=centre_mass, crop_mask=crop_mask)
                mask = target.resize(size, mask, centre_mass=centre_mass, crop_mask=crop_mask)

            # save image
            if output_dir:
                save_nifti(image.open(), image_save_name + suffix + image_extension)
                if mask:
                    save_nifti(mask.open(), mask_save_name + mask_suffix + mask_extension)
                if target:
                    pass
                    # save_nifti(target.open(), mask_save_name + mask_suffix + mask_extension)
=======
                image.resize(size, centre_mass=use_centre_mass, use_mask=use_mask)

            # save image
            if output_dir:
                new_image_name = image_save_name + suffix + image_extension
                save_nifti(image.open(), new_image_name)
                image_list.at[i, 'Image'] = new_image_name
                if image.mask:
                    new_mask_name = mask_save_name + mask_suffix + mask_extension
                    save_nifti(image.mask.open(), new_mask_name)
                    image_list.at[i, 'Mask'] = new_mask_name
                if image.target:
                    new_target_name = target_save_name + target_extension
                    save_nifti(image.target.open(), new_target_name)
                    image_list.at[i, 'Target'] = new_target_name
>>>>>>> f0ddcc08

            if self.resample_progress is not None:
                self.resample_progress.increase_value()

        if save_csv:
            if not out_csv_dir:
                out_csv_dir = os.path.dirname(csv)
            if not out_csv_name:
                out_csv_name = os.path.basename(csv)

            os.makedirs(out_csv_dir, exist_ok=True)
            image_list.to_csv(os.path.join(out_csv_dir, out_csv_name))<|MERGE_RESOLUTION|>--- conflicted
+++ resolved
@@ -125,21 +125,7 @@
 
         if os.path.isfile(csv):
             # check if Image is a column. Else throw error
-<<<<<<< HEAD
-            input_df = pd.read_csv(csv)
-            image_list = input_df['Image']
-            try:
-                mask_list = input_df['Mask']
-            except KeyError:
-                mask_list = None
-            try:
-                target_list = input_df['Target']
-            except KeyError:
-                target_list = None
-=======
             image_list = pd.read_csv(csv)
-
->>>>>>> f0ddcc08
         else:
             print('File not found')
             # Throw file not found error
@@ -161,32 +147,6 @@
         if not mask_suffix == '':
             mask_suffix = '_' + mask_suffix
 
-<<<<<<< HEAD
-        for i in range(len(image_list)):
-            image_path = image_list[i]
-            image = NiftiImage(image_path)
-            if mask_list is not None:
-                mask_path = mask_list[i]
-                mask = NiftiImage(mask_path)
-            else:
-                mask_path = None
-                mask = None
-            if target_list is not None:
-                target_path = target_list[i]
-                target = NiftiImage(target_path)
-            else:
-                target_path = None
-                target = None
-
-            path_split = image_path.split('.')
-            image_name = path_split[0]
-            if output_dir:
-                image_save_name = os.path.join(output_dir, image_name.split('/')[-1])
-            else:
-                image_save_name = image_name
-            if not image_extension:
-                image_extension = '.' + '.'.join(path_split[1:])
-=======
         for i, row in image_list.iterrows():
 
             image_path = row['Image']
@@ -214,7 +174,6 @@
                 (target_name,
                  target_save_name,
                  target_extension) = get_save_name(target_path, output_dir, None)
->>>>>>> f0ddcc08
 
             # convert type
             if change_pixel_type:
@@ -250,26 +209,6 @@
 
             # resize
             if resize_imgs:
-<<<<<<< HEAD
-                centre_mass = use_centre_mass
-                if mask:
-                    crop_mask = True
-                    if use_mask:
-                        centre_mass = True
-                else:
-                    crop_mask = False
-                image.resize(size, mask, centre_mass=centre_mass, crop_mask=crop_mask)
-                mask = target.resize(size, mask, centre_mass=centre_mass, crop_mask=crop_mask)
-
-            # save image
-            if output_dir:
-                save_nifti(image.open(), image_save_name + suffix + image_extension)
-                if mask:
-                    save_nifti(mask.open(), mask_save_name + mask_suffix + mask_extension)
-                if target:
-                    pass
-                    # save_nifti(target.open(), mask_save_name + mask_suffix + mask_extension)
-=======
                 image.resize(size, centre_mass=use_centre_mass, use_mask=use_mask)
 
             # save image
@@ -285,7 +224,6 @@
                     new_target_name = target_save_name + target_extension
                     save_nifti(image.target.open(), new_target_name)
                     image_list.at[i, 'Target'] = new_target_name
->>>>>>> f0ddcc08
 
             if self.resample_progress is not None:
                 self.resample_progress.increase_value()
