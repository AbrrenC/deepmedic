--- conflicted
+++ resolved
@@ -167,21 +167,13 @@
                 
             # Extract the data for the segments of this batch. ( I could modularize extractDataOfASegmentFromImagesUsingSampledSliceCoords() of training and use it here as well. )
             start_extract_time = time.time()
-<<<<<<< HEAD
+            
             sliceCoordsOfSegmentsInBatch = sliceCoordsOfSegmentsInImage[ batch_i*batchsize : (batch_i+1)*batchsize ]
-            [channsOfSegmentsPerPath] = extractDataOfSegmentsUsingSampledSliceCoords(cnn3d=cnn3d,
-                                                                                    sliceCoordsOfSegmentsToExtract=sliceCoordsOfSegmentsInBatch,
-                                                                                    channelsOfImageNpArray=imageChannels,#chans,niiDims
-                                                                                    channelsOfSubsampledImageNpArray=allSubsampledChannelsOfPatientInNpArray,
-                                                                                    recFieldCnn=recFieldCnn )
-=======
-            sliceCoordsOfSegmentsInBatch = sliceCoordsOfSegmentsInImage[ batch_i*batch_size : (batch_i+1)*batch_size ]
             [channsOfSegmentsPerPath] = extractSegmentsGivenSliceCoords(cnn3d=cnn3d,
                                                                         sliceCoordsOfSegmentsToExtract=sliceCoordsOfSegmentsInBatch,
-                                                                        channelsOfImageNpArray=imageChannels,#chans,niiDims
+                                                                        channelsOfImageNpArray=imageChannels,
                                                                         channelsOfSubsampledImageNpArray=allSubsampledChannelsOfPatientInNpArray,
                                                                         recFieldCnn=recFieldCnn )
->>>>>>> 3e9d747a
             end_extract_time = time.time()
             extractTimePerSubject += end_extract_time - start_extract_time
             
