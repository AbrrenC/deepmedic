# Copyright (c) 2016, Konstantinos Kamnitsas
# All rights reserved.
#
# This program is free software; you can redistribute it and/or modify
# it under the terms of the BSD license. See the accompanying LICENSE file
# or read the terms at https://opensource.org/licenses/BSD-3-Clause.

from __future__ import absolute_import, print_function, division
from six.moves import xrange
import sys
import time
import nibabel as nib
import pp
import numpy as np
import random
import math
from scipy.ndimage.filters import gaussian_filter

from deepmedic.cnnHelpers import dump_cnn_to_gzip_file_dotSave
from deepmedic.cnnHelpers import CnnWrapperForSampling
from deepmedic.pathwayTypes import PathwayTypes as pt
from deepmedic.accuracyMonitor import AccuracyOfEpochMonitorSegmentation
from deepmedic.genericHelpers import *

TINY_FLOAT = np.finfo(np.float32).tiny 

#These two pad/unpad should have their own class, and an instance should be created per subject. So that unpad gets how much to unpad from the pad.
def padCnnInputs(array1, cnnReceptiveField, imagePartDimensions) : #Works for 2D as well I think.
    cnnReceptiveFieldArray = np.asarray(cnnReceptiveField, dtype="int16")
    array1Dimensions = np.asarray(array1.shape,dtype="int16")
    if len(array1.shape) != 3 :
        print("ERROR! Given array in padCnnInputs() was expected of 3-dimensions, but was passed an array of dimensions: ", array1.shape,", Exiting!")
        exit(1)
    #paddingValue = (array1[0,0,0] + array1[-1,0,0] + array1[0,-1,0] + array1[-1,-1,0] + array1[0,0,-1] + array1[-1,0,-1] + array1[0,-1,-1] + array1[-1,-1,-1]) / 8.0
    #Calculate how much padding needed to fully infer the original array1, taking only the receptive field in account.
    paddingAtLeftPerAxis = (cnnReceptiveFieldArray - 1) // 2
    paddingAtRightPerAxis = cnnReceptiveFieldArray - 1 - paddingAtLeftPerAxis
    #Now, to cover the case that the specified image-segment of the CNN is larger than the image (eg full-image inference and current image is smaller), pad further to right.
    paddingFurtherToTheRightNeededForSegment = np.maximum(0, np.asarray(imagePartDimensions,dtype="int16")-(array1Dimensions+paddingAtLeftPerAxis+paddingAtRightPerAxis))
    paddingAtRightPerAxis += paddingFurtherToTheRightNeededForSegment
    
    tupleOfPaddingPerAxes = ( (paddingAtLeftPerAxis[0],paddingAtRightPerAxis[0]), (paddingAtLeftPerAxis[1],paddingAtRightPerAxis[1]), (paddingAtLeftPerAxis[2],paddingAtRightPerAxis[2]))
    #Very poor design because channels/gt/bmask etc are all getting back a different padding? tupleOfPaddingPerAxes is returned in order for unpad to know.
    return [np.lib.pad(array1, tupleOfPaddingPerAxes, 'reflect' ), tupleOfPaddingPerAxes]

#In the 3 first axes. Which means it can take a 4-dim image.
def unpadCnnOutputs(array1, tupleOfPaddingPerAxesLeftRight) :
    #tupleOfPaddingPerAxesLeftRight : ( (padLeftR, padRightR), (padLeftC,padRightC), (padLeftZ,padRightZ)).
    unpaddedArray1 = array1[tupleOfPaddingPerAxesLeftRight[0][0]:, tupleOfPaddingPerAxesLeftRight[1][0]:, tupleOfPaddingPerAxesLeftRight[2][0]:]
    #The checks below are to make it work if padding == 0, which may happen for 2D on the 3rd axis.
    unpaddedArray1 = unpaddedArray1[:-tupleOfPaddingPerAxesLeftRight[0][1],:,:] if tupleOfPaddingPerAxesLeftRight[0][1] > 0 else unpaddedArray1 
    unpaddedArray1 = unpaddedArray1[:,:-tupleOfPaddingPerAxesLeftRight[1][1],:] if tupleOfPaddingPerAxesLeftRight[1][1] > 0 else unpaddedArray1
    unpaddedArray1 = unpaddedArray1[:,:,:-tupleOfPaddingPerAxesLeftRight[2][1]] if tupleOfPaddingPerAxesLeftRight[2][1] > 0 else unpaddedArray1
    return unpaddedArray1

def reflectImageArrayIfNeeded(reflectFlags, imageArray) :
    stepsForReflectionPerDimension = [-1 if reflectFlags[0] else 1, -1 if reflectFlags[1] else 1, -1 if reflectFlags[2] else 1]
    
    reflImageArray = imageArray[::stepsForReflectionPerDimension[0], ::stepsForReflectionPerDimension[1], ::stepsForReflectionPerDimension[2]]
    return reflImageArray

def smoothImageWithGaussianFilterIfNeeded(smoothImageWithGaussianFilterStds, imageArray) :
    # Either None for no smoothing, or a List with 3 elements, [std-r, std-c, std-z] of the gaussian kernel to smooth with.
    #If I do not want to smooth at all a certain axis, pass std=0 for it. Works, I tried. Returns the actual voxel value.
    if smoothImageWithGaussianFilterStds == None :
        return imageArray
    else :
        return gaussian_filter(imageArray, smoothImageWithGaussianFilterStds)
    
# roi_mask_filename and roiMinusLesion_mask_filename can be passed "no". In this case, the corresponding return result is nothing.
# This is so because: the do_training() function only needs the roiMinusLesion_mask, whereas the do_testing() only needs the roi_mask.        
def actual_load_patient_images_from_filepath_and_return_nparrays(myLogger,
                                                                training0orValidation1orTest2,
                                                                
                                                                index_of_wanted_image, #THIS IS THE CASE's index!
                                                                
                                                                listOfFilepathsToEachChannelOfEachPatient,
                                                                
                                                                providedGtLabelsBool,
                                                                listOfFilepathsToGtLabelsOfEachPatient,
                                                                
                                                                providedWeightMapsToSampleForEachCategory, # Says if weightMaps are provided. If true, must provide all. Placeholder in testing.
                                                                forEachSamplingCategory_aListOfFilepathsToWeightMapsOfEachPatient, # Placeholder in testing.
                                                                
                                                                providedRoiMaskBool,
                                                                listOfFilepathsToRoiMaskOfEachPatient,
                                                                
                                                                useSameSubChannelsAsSingleScale,
                                                                usingSubsampledPathways,
                                                                listOfFilepathsToEachSubsampledChannelOfEachPatient,
                                                                
                                                                padInputImagesBool,
                                                                cnnReceptiveField, # only used if padInputImagesBool
                                                                dimsOfPrimeSegmentRcz,
                                                                
                                                                smoothChannelsWithGaussFilteringStdsForNormalAndSubsampledImage,
                                                                normAugmNone0OnImages1OrSegments2AlreadyNormalized1SubtrUpToPropOfStdAndDivideWithUpToPerc,
                                                                reflectImageWithHalfProb
                                                                ):
    #listOfNiiFilepathNames: should be a list of lists. Each sublist corresponds to one certain patient-case.
    #...Each sublist should have as many elements(strings-filenamePaths) as numberOfChannels, point to the channels of this patient.
    
    if index_of_wanted_image >= len(listOfFilepathsToEachChannelOfEachPatient) :
        myLogger.print3("ERROR : Function 'ACTUAL_load_patient_images_from_filepath_and_return_nparrays'-")
        myLogger.print3("------- The argument 'index_of_wanted_image' given is greater than the filenames given for the .nii folders! Exiting.")
        exit(1)
    
    myLogger.print3("Loading subject with 1st channel at: "+str(listOfFilepathsToEachChannelOfEachPatient[index_of_wanted_image][0]))
    
    numberOfNormalScaleChannels = len(listOfFilepathsToEachChannelOfEachPatient[0])
    
    #reflect Image with 50% prob, for each axis:
    reflectFlags = []
    for reflectImageWithHalfProb_dimi in xrange(0, len(reflectImageWithHalfProb)) :
        reflectFlags.append(reflectImageWithHalfProb[reflectImageWithHalfProb_dimi] * random.randint(0,1))
    
    tupleOfPaddingPerAxesLeftRight = ((0,0), (0,0), (0,0)) #This will be given a proper value if padding is performed.
    
    if providedRoiMaskBool :
        fullFilenamePathOfRoiMask = listOfFilepathsToRoiMaskOfEachPatient[index_of_wanted_image]
        img_proxy = nib.load(fullFilenamePathOfRoiMask)
        roiMaskData = img_proxy.get_data()
        roiMaskData = reflectImageArrayIfNeeded(reflectFlags, roiMaskData)
        roiMask = roiMaskData #np.asarray(roiMaskData, dtype="float32") #the .get_data returns a nparray but it is not a float64
        img_proxy.uncache()
        [roiMask, tupleOfPaddingPerAxesLeftRight] = padCnnInputs(roiMask, cnnReceptiveField, dimsOfPrimeSegmentRcz) if padInputImagesBool else [roiMask, tupleOfPaddingPerAxesLeftRight]
    else :
        roiMask = "placeholderNothing"
        
    #Load the channels of the patient.
    niiDimensions = None
    allChannelsOfPatientInNpArray = None
    #The below has dimensions (channels, 2). Holds per channel: [value to add per voxel for mean norm, value to multiply for std renorm]
    howMuchToAddAndMultiplyForNormalizationAugmentationForEachChannel = np.ones( (numberOfNormalScaleChannels, 2), dtype="float32")
    for channel_i in xrange(numberOfNormalScaleChannels):
        fullFilenamePathOfChannel = listOfFilepathsToEachChannelOfEachPatient[index_of_wanted_image][channel_i]
        if fullFilenamePathOfChannel != "-" : #normal case, filepath was given.
            img_proxy = nib.load(fullFilenamePathOfChannel)
            channelData = img_proxy.get_data()
            if len(channelData.shape) > 3 :
                channelData = channelData[:,:,:,0]
                
            channelData = smoothImageWithGaussianFilterIfNeeded(smoothChannelsWithGaussFilteringStdsForNormalAndSubsampledImage[0], channelData)
            channelData = reflectImageArrayIfNeeded(reflectFlags, channelData) #reflect if flag ==1 .
            [channelData, tupleOfPaddingPerAxesLeftRight] = padCnnInputs(channelData, cnnReceptiveField, dimsOfPrimeSegmentRcz) if padInputImagesBool else [channelData, tupleOfPaddingPerAxesLeftRight]
            
            if not isinstance(allChannelsOfPatientInNpArray, (np.ndarray)) :
                #Initialize the array in which all the channels for the patient will be placed.
                niiDimensions = list(channelData.shape)
                allChannelsOfPatientInNpArray = np.zeros( (numberOfNormalScaleChannels, niiDimensions[0], niiDimensions[1], niiDimensions[2]))
                
            allChannelsOfPatientInNpArray[channel_i] = channelData
        else : # "-" was given in the config-listing file. Do Min-fill!
            myLogger.print3("DEBUG: Zero-filling modality with index [" + str(channel_i) +"].")
            allChannelsOfPatientInNpArray[channel_i] = -4.0
        """
        if len(channelData.shape) <= 3 :
            allChannelsOfPatientInNpArray[channel_i] = channelData #np.asarray(channelData, dtype="float32")
        else : #In many cases the image is of 4 dimensions, with last being 'time'
            allChannelsOfPatientInNpArray[channel_i] = channelData[:,:,:,0] #np.asarray(channelData[:,:,:,0], dtype="float32") #[:,:,:,0] because the nii image actually is of 4 dims, with 4th being time.
        """
        img_proxy.uncache()
        
        #-------For Data Augmentation when it comes to normalisation values--------------
        #The normalization-augmentation variable should be [0]==0 for no normAug, eg in the case of validation. [0] == 1 if I want it to be applied on per-image basis.
        if training0orValidation1orTest2 == 0 and normAugmNone0OnImages1OrSegments2AlreadyNormalized1SubtrUpToPropOfStdAndDivideWithUpToPerc[0] == 1 : #[0] should be ==0 for no normAug, eg in the case of validation
            stdOfChannel = 1.
            if normAugmNone0OnImages1OrSegments2AlreadyNormalized1SubtrUpToPropOfStdAndDivideWithUpToPerc[1] == 0 : #[0]==0 means it is not already normalized. Else just use std=1.
                if providedRoiMaskBool :
                    stdOfChannel = np.std(allChannelsOfPatientInNpArray[channel_i][roiMask>0]) #We'll use this for the downsampled version too.
                else : #no roi mask provided:
                    stdOfChannel = np.std(allChannelsOfPatientInNpArray[channel_i])
            #Get parameters by how much to renormalize-augment mean and std.
            #Draw from gaussian
            howMuchToAddAndMultiplyForNormalizationAugmentationForEachChannel[channel_i][0] = random.normalvariate(normAugmNone0OnImages1OrSegments2AlreadyNormalized1SubtrUpToPropOfStdAndDivideWithUpToPerc[1][0], normAugmNone0OnImages1OrSegments2AlreadyNormalized1SubtrUpToPropOfStdAndDivideWithUpToPerc[1][1]) * stdOfChannel
            howMuchToAddAndMultiplyForNormalizationAugmentationForEachChannel[channel_i][1] = random.normalvariate(normAugmNone0OnImages1OrSegments2AlreadyNormalized1SubtrUpToPropOfStdAndDivideWithUpToPerc[2][0], normAugmNone0OnImages1OrSegments2AlreadyNormalized1SubtrUpToPropOfStdAndDivideWithUpToPerc[2][1])
            #Renormalize-Augmentation
            valueToAddToEachVoxel = howMuchToAddAndMultiplyForNormalizationAugmentationForEachChannel[channel_i][0]
            valueToMultiplyEachVoxel = howMuchToAddAndMultiplyForNormalizationAugmentationForEachChannel[channel_i][1]
            allChannelsOfPatientInNpArray[channel_i] = (allChannelsOfPatientInNpArray[channel_i] + valueToAddToEachVoxel)*valueToMultiplyEachVoxel
            
    #LOAD the class-labels.
    if providedGtLabelsBool : #For training (exact target labels) or validation on samples labels.
        fullFilenamePathOfGtLabels = listOfFilepathsToGtLabelsOfEachPatient[index_of_wanted_image]
        imgGtLabels_proxy = nib.load(fullFilenamePathOfGtLabels)
        #If the gt file was not type "int" (eg it was float), convert it to int. Because later I m doing some == int comparisons.
        gtLabelsData = imgGtLabels_proxy.get_data()
        gtLabelsData = gtLabelsData if np.issubdtype( gtLabelsData.dtype, np.int ) else np.rint(gtLabelsData).astype("int32")
        gtLabelsData = reflectImageArrayIfNeeded(reflectFlags, gtLabelsData) #reflect if flag ==1 .
        imageGtLabels = gtLabelsData
        imgGtLabels_proxy.uncache()
        [imageGtLabels, tupleOfPaddingPerAxesLeftRight] = padCnnInputs(imageGtLabels, cnnReceptiveField, dimsOfPrimeSegmentRcz) if padInputImagesBool else [imageGtLabels, tupleOfPaddingPerAxesLeftRight]
    else : 
        imageGtLabels = "placeholderNothing" #For validation and testing
        
    if training0orValidation1orTest2 != 2 and providedWeightMapsToSampleForEachCategory==True : # in testing these weightedMaps are never provided, they are for training/validation only.
        numberOfSamplingCategories = len(forEachSamplingCategory_aListOfFilepathsToWeightMapsOfEachPatient)
        arrayWithWeightMapsWhereToSampleForEachCategory = np.zeros( [numberOfSamplingCategories] + list(allChannelsOfPatientInNpArray[0].shape), dtype="float32" ) 
        for cat_i in xrange( numberOfSamplingCategories ) :
            filepathsToTheWeightMapsOfAllPatientsForThisCategory = forEachSamplingCategory_aListOfFilepathsToWeightMapsOfEachPatient[cat_i]
            filepathToTheWeightMapOfThisPatientForThisCategory = filepathsToTheWeightMapsOfAllPatientsForThisCategory[index_of_wanted_image]
            
            img_proxy = nib.load(filepathToTheWeightMapOfThisPatientForThisCategory)
            weightedMapForThisCatData = img_proxy.get_data()
            weightedMapForThisCatData = reflectImageArrayIfNeeded(reflectFlags, weightedMapForThisCatData)
            img_proxy.uncache()
            [weightedMapForThisCatData, tupleOfPaddingPerAxesLeftRight] = padCnnInputs(weightedMapForThisCatData, cnnReceptiveField, dimsOfPrimeSegmentRcz) if padInputImagesBool else [weightedMapForThisCatData, tupleOfPaddingPerAxesLeftRight]
            
            arrayWithWeightMapsWhereToSampleForEachCategory[cat_i] = weightedMapForThisCatData
    else :
        arrayWithWeightMapsWhereToSampleForEachCategory = "placeholderNothing"
        
    # The second CNN pathway...
    if not usingSubsampledPathways :
        allSubsampledChannelsOfPatientInNpArray = "placeholderNothing"
    elif useSameSubChannelsAsSingleScale : #Pass this in the configuration file, instead of a list of channel names, to use the same channels as the normal res.
        allSubsampledChannelsOfPatientInNpArray = allChannelsOfPatientInNpArray #np.asarray(allChannelsOfPatientInNpArray, dtype="float32") #Hope this works, to win time in loading. Without copying it did not work.
    else :
        numberOfSubsampledScaleChannels = len(listOfFilepathsToEachSubsampledChannelOfEachPatient[0])
        allSubsampledChannelsOfPatientInNpArray = np.zeros( (numberOfSubsampledScaleChannels, niiDimensions[0], niiDimensions[1], niiDimensions[2]))
        for channel_i in xrange(numberOfSubsampledScaleChannels):
            fullFilenamePathOfChannel = listOfFilepathsToEachSubsampledChannelOfEachPatient[index_of_wanted_image][channel_i]
            img_proxy = nib.load(fullFilenamePathOfChannel)
            channelData = img_proxy.get_data()
            if len(channelData.shape) > 3 :
                channelData = channelData[:,:,:,0]
            channelData = smoothImageWithGaussianFilterIfNeeded(smoothChannelsWithGaussFilteringStdsForNormalAndSubsampledImage[1], channelData)
            channelData = reflectImageArrayIfNeeded(reflectFlags, channelData)
            [channelData, tupleOfPaddingPerAxesLeftRight] = padCnnInputs(channelData, cnnReceptiveField, dimsOfPrimeSegmentRcz) if padInputImagesBool else [channelData, tupleOfPaddingPerAxesLeftRight]
            
            allSubsampledChannelsOfPatientInNpArray[channel_i] = channelData
            """
            if len(channelData.shape) <= 3 :
                allSubsampledChannelsOfPatientInNpArray[channel_i] = channelData #np.asarray(channelData, dtype="float32")
            else : #In many cases the image is of 4 dimensions, with last being 'time'
                allSubsampledChannelsOfPatientInNpArray[channel_i] = channelData[:,:,:,0] #np.asarray(channelData[:,:,:,0], dtype="float32") #[:,:,:,0] because the nii image actually is of 4 dims, with 4th being time.
            """
            img_proxy.uncache()
            
            #-------For Data Augmentation when it comes to normalisation values--------------
            if training0orValidation1orTest2 == 0 and normAugmNone0OnImages1OrSegments2AlreadyNormalized1SubtrUpToPropOfStdAndDivideWithUpToPerc[0] == 1 :
                #Use values  computed on the normal-resolution images. BUT PREREQUISITE IS TO HAVE THE SAME CHANNELS IN THE TWO PATHWAYS. Else need to recompute!
                valueToAddToEachVoxel = howMuchToAddAndMultiplyForNormalizationAugmentationForEachChannel[channel_i][0]
                valueToMultiplyEachVoxel = howMuchToAddAndMultiplyForNormalizationAugmentationForEachChannel[channel_i][1]
                allSubsampledChannelsOfPatientInNpArray[channel_i] = (allSubsampledChannelsOfPatientInNpArray[channel_i] + valueToAddToEachVoxel)*valueToMultiplyEachVoxel
                
    return [allChannelsOfPatientInNpArray, imageGtLabels, roiMask, arrayWithWeightMapsWhereToSampleForEachCategory, allSubsampledChannelsOfPatientInNpArray, tupleOfPaddingPerAxesLeftRight]


#made for 3d
def sampleImageParts(   myLogger,
                        numOfSegmentsToExtractForThisSubject,
                        dimsOfSegmentRcz,
                        dimensionsOfImageChannel,# the dimensions of the images of this subject. All channels etc should have the same dimensions
                        weightMapToSampleFrom
                        ) :
    """
    This function returns the coordinates (index) of the "central" voxel of sampled image parts (1voxel to the left if even part-dimension).
    It also returns the indices of the image parts, left and right indices, INCLUSIVE BOTH SIDES.
    
    Return value: [ rcz-coordsOfCentralVoxelsOfPartsSampled, rcz-sliceCoordsOfImagePartsSampled ]
    > coordsOfCentralVoxelsOfPartsSampled : an array with shape: 3(rcz) x numOfSegmentsToExtractForThisSubject. 
        Example: [ rCoordsForCentralVoxelOfEachPart, cCoordsForCentralVoxelOfEachPart, zCoordsForCentralVoxelOfEachPart ]
        >> r/c/z-CoordsForCentralVoxelOfEachPart : A 1-dim array with numOfSegmentsToExtractForThisSubject, that holds the r-index within the image of each sampled part.
    > sliceCoordsOfImagePartsSampled : 3(rcz) x NumberOfImagePartSamples x 2. The last dimension has [0] for the lower boundary of the slice, and [1] for the higher boundary. INCLUSIVE BOTH SIDES.
        Example: [ r-sliceCoordsOfImagePart, c-sliceCoordsOfImagePart, z-sliceCoordsOfImagePart ]
    """
    # Check if the weight map is fully-zeros. In this case, return no element.
    # Note: Currently, the caller function is checking this case already and does not let this being called. Which is still fine.
    if np.sum(weightMapToSampleFrom>0) == 0 :
        myLogger.print3("WARN: The sampling mask/map was found just zeros! No image parts were sampled for this subject!")
        return [ [[],[],[]], [[],[],[]] ]
    
    imagePartsSampled = []
    
    #Now out of these, I need to randomly select one, which will be an ImagePart's central voxel.
    #But I need to be CAREFUL and get one that IS NOT closer to the image boundaries than the dimensions of the ImagePart permit.
    
    #I look for lesions that are not closer to the image boundaries than the ImagePart dimensions allow.
    #KernelDim is always odd. BUT ImagePart dimensions can be odd or even.
    #If odd, ok, floor(dim/2) from central.
    #If even, dim/2-1 voxels towards the begining of the axis and dim/2 towards the end. Ie, "central" imagePart voxel is 1 closer to begining.
    #BTW imagePartDim takes kernel into account (ie if I want 9^3 voxels classified per imagePart with kernel 5x5, I want 13 dim ImagePart)
    
    halfImagePartBoundaries = np.zeros( (len(dimsOfSegmentRcz), 2) , dtype='int32') #dim1: 1 row per r,c,z. Dim2: left/right width not to sample from (=half segment).
    
    #The below starts all zero. Will be Multiplied by other true-false arrays expressing if the relevant voxels are within boundaries.
    #In the end, the final vector will be true only for the indices of lesions that are within all boundaries.
    booleanNpArray_voxelsToCentraliseImPartsWithinBoundaries = np.zeros(weightMapToSampleFrom.shape, dtype="int32")
    
    #The following loop leads to booleanNpArray_voxelsToCentraliseImPartsWithinBoundaries to be true for the indices that allow you to get an image part CENTERED on them, and be safely within image boundaries. Note that if the imagePart is of even dimension, the "central" voxel is one voxel to the left.
    for rcz_i in xrange( len(dimsOfSegmentRcz) ) :
        if dimsOfSegmentRcz[rcz_i]%2 == 0: #even
            dimensionDividedByTwo = dimsOfSegmentRcz[rcz_i]//2
            halfImagePartBoundaries[rcz_i] = [dimensionDividedByTwo - 1, dimensionDividedByTwo] #central of ImagePart is 1 vox closer to begining of axes.
        else: #odd
            dimensionDividedByTwoFloor = math.floor(dimsOfSegmentRcz[rcz_i]//2) #eg 5/2 = 2, with the 3rd voxel being the "central"
            halfImagePartBoundaries[rcz_i] = [dimensionDividedByTwoFloor, dimensionDividedByTwoFloor] 
    #used to be [halfImagePartBoundaries[0][0]: -halfImagePartBoundaries[0][1]], but in 2D case halfImagePartBoundaries might be ==0, causes problem and you get a null slice.
    booleanNpArray_voxelsToCentraliseImPartsWithinBoundaries[halfImagePartBoundaries[0][0]: dimensionsOfImageChannel[0] - halfImagePartBoundaries[0][1],
                                                            halfImagePartBoundaries[1][0]: dimensionsOfImageChannel[1] - halfImagePartBoundaries[1][1],
                                                            halfImagePartBoundaries[2][0]: dimensionsOfImageChannel[2] - halfImagePartBoundaries[2][1]] = 1
                                                            
    constrainedWithImageBoundariesMaskToSample = weightMapToSampleFrom * booleanNpArray_voxelsToCentraliseImPartsWithinBoundaries
    #normalize the probabilities to sum to 1, cause the function needs it as so.
    constrainedWithImageBoundariesMaskToSample = constrainedWithImageBoundariesMaskToSample / (1.0* np.sum(constrainedWithImageBoundariesMaskToSample))
    
    flattenedConstrainedWithImageBoundariesMaskToSample = constrainedWithImageBoundariesMaskToSample.flatten()
    
    #This is going to be a 3xNumberOfImagePartSamples array.
    indicesInTheFlattenArrayThatWereSampledAsCentralVoxelsOfImageParts = np.random.choice(  constrainedWithImageBoundariesMaskToSample.size,
                                                                                            size = numOfSegmentsToExtractForThisSubject,
                                                                                            replace=True,
                                                                                            p=flattenedConstrainedWithImageBoundariesMaskToSample)
    #np.unravel_index([listOfIndicesInFlattened], dims) returns a tuple of arrays (eg 3 of them if 3 dimImage), where each of the array in the tuple has the same shape as the listOfIndices. They have the r/c/z coords that correspond to the index of the flattened version.
    #So, coordsOfCentralVoxelsOfPartsSampled will end up being an array with shape: 3(rcz) x numOfSegmentsToExtractForThisSubject.
    coordsOfCentralVoxelsOfPartsSampled = np.asarray(np.unravel_index(indicesInTheFlattenArrayThatWereSampledAsCentralVoxelsOfImageParts,
                                                                    constrainedWithImageBoundariesMaskToSample.shape #the shape of the roiMask/scan.
                                                                    )
                                                    )
    #Array with shape: 3(rcz) x NumberOfImagePartSamples x 2. The last dimension has [0] for the lower boundary of the slice, and [1] for the higher boundary. INCLUSIVE BOTH SIDES.
    sliceCoordsOfImagePartsSampled = np.zeros(list(coordsOfCentralVoxelsOfPartsSampled.shape) + [2], dtype="int32")
    sliceCoordsOfImagePartsSampled[:,:,0] = coordsOfCentralVoxelsOfPartsSampled - halfImagePartBoundaries[ :, np.newaxis, 0 ] #np.newaxis broadcasts. To broadcast the -+.
    sliceCoordsOfImagePartsSampled[:,:,1] = coordsOfCentralVoxelsOfPartsSampled + halfImagePartBoundaries[ :, np.newaxis, 1 ]
    """
    The slice coordinates returned are INCLUSIVE BOTH sides.
    """
    #coordsOfCentralVoxelsOfPartsSampled: Array of dimensions 3(rcz) x NumberOfImagePartSamples.
    #sliceCoordsOfImagePartsSampled: Array of dimensions 3(rcz) x NumberOfImagePartSamples x 2. The last dim has [0] for the lower boundary of the slice, and [1] for the higher boundary. INCLUSIVE BOTH SIDES.
    imagePartsSampled = [coordsOfCentralVoxelsOfPartsSampled, sliceCoordsOfImagePartsSampled]
    return imagePartsSampled


def getImagePartFromSubsampledImageForTraining( dimsOfPrimarySegment,
                                                recFieldCnn,
                                                subsampledImageChannels,
                                                image_part_slices_coords,
                                                subSamplingFactor,
                                                subsampledImagePartDimensions
                                                ) :
    """
    This returns an image part from the sampled data, given the image_part_slices_coords, which has the coordinates where the normal-scale image part starts and ends (inclusive).
    Actually, in this case, the right (end) part of image_part_slices_coords is not used.
    
    The way it works is NOT optimal. From the begining of the normal-resolution part, it goes further to the left 1 image PATCH (depending on subsampling factor) and then forward 3 PATCHES. This stops it from being used with arbitrary size of subsampled-image-part (decoupled by the normal-patch). Now, the subsampled patch has to be of the same size as the normal-scale. In order to change this, I should find where THE FIRST TOP LEFT CENTRAL (predicted) VOXEL is, and do the back-one-(sub)patch + front-3-(sub)patches from there, not from the begining of the patch.
    
    Current way it works (correct):
    If I have eg subsample factor=3 and 9 central-pred-voxels, I get 3 "central" voxels/patches for the subsampled-part. Straightforward. If I have a number of central voxels that is not an exact multiple of the subfactor, eg 10 central-voxels, I get 3+1 central voxels in the subsampled-part. When the cnn is convolving them, they will get repeated to 4(last-layer-neurons)*3(factor) = 12, and will get sliced down to 10, in order to have same dimension with the 1st pathway.
    """
    subsampledImageDimensions = subsampledImageChannels[0].shape
    
    subsampledChannelsForThisImagePart = np.ones(   (len(subsampledImageChannels), 
                                                    subsampledImagePartDimensions[0],
                                                    subsampledImagePartDimensions[1],
                                                    subsampledImagePartDimensions[2]), 
                                                dtype = 'float32')
    
    numberOfCentralVoxelsClassifiedForEachImagePart_rDim = dimsOfPrimarySegment[0] - recFieldCnn[0] + 1
    numberOfCentralVoxelsClassifiedForEachImagePart_cDim = dimsOfPrimarySegment[1] - recFieldCnn[1] + 1
    numberOfCentralVoxelsClassifiedForEachImagePart_zDim = dimsOfPrimarySegment[2] - recFieldCnn[2] + 1
    
    #Calculate the slice that I should get, and where I should put it in the imagePart (eg if near the borders, and I cant grab a whole slice-imagePart).
    rSlotsPreviously = ((subSamplingFactor[0]-1)//2)*recFieldCnn[0] if subSamplingFactor[0]%2==1 \
                                                else (subSamplingFactor[0]-2)//2*recFieldCnn[0] + recFieldCnn[0]//2
    cSlotsPreviously = ((subSamplingFactor[1]-1)//2)*recFieldCnn[1] if subSamplingFactor[1]%2==1 \
                                                else (subSamplingFactor[1]-2)//2*recFieldCnn[1] + recFieldCnn[1]//2
    zSlotsPreviously = ((subSamplingFactor[2]-1)//2)*recFieldCnn[2] if subSamplingFactor[2]%2==1 \
                                                else (subSamplingFactor[2]-2)//2*recFieldCnn[2] + recFieldCnn[2]//2
    #1*17
    rToCentralVoxelOfAnAveragedArea = subSamplingFactor[0]//2 if subSamplingFactor[0]%2==1 else (subSamplingFactor[0]//2 - 1) #one closer to the beginning of the dim. Same happens when I get parts of image.
    cToCentralVoxelOfAnAveragedArea = subSamplingFactor[1]//2 if subSamplingFactor[1]%2==1 else (subSamplingFactor[1]//2 - 1)
    zToCentralVoxelOfAnAveragedArea =  subSamplingFactor[2]//2 if subSamplingFactor[2]%2==1 else (subSamplingFactor[2]//2 - 1)
    #This is where to start taking voxels from the subsampled image. From the beginning of the imagePart(1 st patch)...
    #... go forward a few steps to the voxel that is like the "central" in this subsampled (eg 3x3) area. 
    #...Then go backwards -Patchsize to find the first voxel of the subsampled. 
    rlow = image_part_slices_coords[0][0] + rToCentralVoxelOfAnAveragedArea - rSlotsPreviously#These indices can run out of image boundaries. I ll correct them afterwards.
    #If the patch is 17x17, I want a 17x17 subsampled Patch. BUT if the imgPART is 25x25 (9voxClass), I want 3 subsampledPatches in my subsampPart to cover this area!
    #That is what the last term below is taking care of.
    #CAST TO INT because ceil returns a float, and later on when computing rHighNonInclToPutTheNotPaddedInSubsampledImPart I need to do INTEGER DIVISION.
    rhighNonIncl = int(rlow + subSamplingFactor[0]*recFieldCnn[0] + (math.ceil((numberOfCentralVoxelsClassifiedForEachImagePart_rDim*1.0)/subSamplingFactor[0]) - 1) * subSamplingFactor[0]) #not including this index in the image-part
    clow = image_part_slices_coords[1][0] + cToCentralVoxelOfAnAveragedArea - cSlotsPreviously
    chighNonIncl = int(clow + subSamplingFactor[1]*recFieldCnn[1] + (math.ceil((numberOfCentralVoxelsClassifiedForEachImagePart_cDim*1.0)/subSamplingFactor[1]) - 1) * subSamplingFactor[1])
    zlow = image_part_slices_coords[2][0] + zToCentralVoxelOfAnAveragedArea - zSlotsPreviously
    zhighNonIncl = int(zlow + subSamplingFactor[2]*recFieldCnn[2] + (math.ceil((numberOfCentralVoxelsClassifiedForEachImagePart_zDim*1.0)/subSamplingFactor[2]) - 1) * subSamplingFactor[2])
    
    rlowCorrected = max(rlow, 0)
    clowCorrected = max(clow, 0)
    zlowCorrected = max(zlow, 0)
    rhighNonInclCorrected = min(rhighNonIncl, subsampledImageDimensions[0])
    chighNonInclCorrected = min(chighNonIncl, subsampledImageDimensions[1])
    zhighNonInclCorrected = min(zhighNonIncl, subsampledImageDimensions[2]) #This gave 7
    
    rLowToPutTheNotPaddedInSubsampledImPart = 0 if rlow >= 0 else abs(rlow)//subSamplingFactor[0]
    cLowToPutTheNotPaddedInSubsampledImPart = 0 if clow >= 0 else abs(clow)//subSamplingFactor[1]
    zLowToPutTheNotPaddedInSubsampledImPart = 0 if zlow >= 0 else abs(zlow)//subSamplingFactor[2]
    
    dimensionsOfTheSliceOfSubsampledImageNotPadded = [  int(math.ceil((rhighNonInclCorrected - rlowCorrected)*1.0/subSamplingFactor[0])),
                                                        int(math.ceil((chighNonInclCorrected - clowCorrected)*1.0/subSamplingFactor[1])),
                                                        int(math.ceil((zhighNonInclCorrected - zlowCorrected)*1.0/subSamplingFactor[2]))
                                                        ]
    
    #I now have exactly where to get the slice from and where to put it in the new array.
    for channel_i in xrange(len(subsampledImageChannels)) :
        intensityZeroOfChannel = calculateTheZeroIntensityOf3dImage(subsampledImageChannels[channel_i])        
        subsampledChannelsForThisImagePart[channel_i] *= intensityZeroOfChannel
        
        sliceOfSubsampledImageNotPadded = subsampledImageChannels[channel_i][   rlowCorrected : rhighNonInclCorrected : subSamplingFactor[0],
                                                                                clowCorrected : chighNonInclCorrected : subSamplingFactor[1],
                                                                                zlowCorrected : zhighNonInclCorrected : subSamplingFactor[2]
                                                                            ]
        subsampledChannelsForThisImagePart[
            channel_i,
            rLowToPutTheNotPaddedInSubsampledImPart : rLowToPutTheNotPaddedInSubsampledImPart+dimensionsOfTheSliceOfSubsampledImageNotPadded[0],
            cLowToPutTheNotPaddedInSubsampledImPart : cLowToPutTheNotPaddedInSubsampledImPart+dimensionsOfTheSliceOfSubsampledImageNotPadded[1],
            zLowToPutTheNotPaddedInSubsampledImPart : zLowToPutTheNotPaddedInSubsampledImPart+dimensionsOfTheSliceOfSubsampledImageNotPadded[2]] = sliceOfSubsampledImageNotPadded
            
    #placeholderReturn = np.ones([3,19,19,19], dtype="float32") #channel, dims 
    return subsampledChannelsForThisImagePart


# This is very similar to sampleImageParts() I believe, which is used for training. Consider way to merge them.
def getCoordsOfAllSegmentsOfAnImage(myLogger,
                                    dimsOfPrimarySegment, # RCZ dims of input to primary pathway (NORMAL). Which should be the first one in .pathways.
                                    strideOfSegmentsPerDimInVoxels,
                                    batch_size,
                                    channelsOfImageNpArray,#chans,niiDims
                                    roiMask
                                    ) :
    myLogger.print3("Starting to (tile) extract Segments from the images of the subject for Segmentation...")
    
    sliceCoordsOfSegmentsToReturn = []
    
    niiDimensions = list(channelsOfImageNpArray[0].shape) # Dims of the volumes
    
    zLowBoundaryNext=0; zAxisCentralPartPredicted = False;
    while not zAxisCentralPartPredicted :
        zFarBoundary = min(zLowBoundaryNext+dimsOfPrimarySegment[2], niiDimensions[2]) #Excluding.
        zLowBoundary = zFarBoundary - dimsOfPrimarySegment[2]
        zLowBoundaryNext = zLowBoundaryNext + strideOfSegmentsPerDimInVoxels[2]
        zAxisCentralPartPredicted = False if zFarBoundary < niiDimensions[2] else True #THIS IS THE IMPORTANT CRITERION.
        
        cLowBoundaryNext=0; cAxisCentralPartPredicted = False;
        while not cAxisCentralPartPredicted :
            cFarBoundary = min(cLowBoundaryNext+dimsOfPrimarySegment[1], niiDimensions[1]) #Excluding.
            cLowBoundary = cFarBoundary - dimsOfPrimarySegment[1]
            cLowBoundaryNext = cLowBoundaryNext + strideOfSegmentsPerDimInVoxels[1]
            cAxisCentralPartPredicted = False if cFarBoundary < niiDimensions[1] else True
            
            rLowBoundaryNext=0; rAxisCentralPartPredicted = False;
            while not rAxisCentralPartPredicted :
                rFarBoundary = min(rLowBoundaryNext+dimsOfPrimarySegment[0], niiDimensions[0]) #Excluding.
                rLowBoundary = rFarBoundary - dimsOfPrimarySegment[0]
                rLowBoundaryNext = rLowBoundaryNext + strideOfSegmentsPerDimInVoxels[0]
                rAxisCentralPartPredicted = False if rFarBoundary < niiDimensions[0] else True
                
                if isinstance(roiMask, (np.ndarray)) : #In case I pass a brain-mask, I ll use it to only predict inside it. Otherwise, whole image.
                    if not np.any(roiMask[rLowBoundary:rFarBoundary,
                                            cLowBoundary:cFarBoundary,
                                            zLowBoundary:zFarBoundary
                                            ]) : #all of it is out of the brain so skip it.
                        continue
                    
                sliceCoordsOfSegmentsToReturn.append([ [rLowBoundary, rFarBoundary-1], [cLowBoundary, cFarBoundary-1], [zLowBoundary, zFarBoundary-1] ])
                
    #I need to have a total number of image-parts that can be exactly-divided by the 'batch_size'. For this reason, I add in the far end of the list multiple copies of the last element. I NEED THIS IN THEANO. I TRIED WITHOUT. NO.
    total_number_of_image_parts = len(sliceCoordsOfSegmentsToReturn)
    number_of_imageParts_missing_for_exact_division =  batch_size - total_number_of_image_parts%batch_size if total_number_of_image_parts%batch_size != 0 else 0
    for extra_useless_image_part_i in xrange(number_of_imageParts_missing_for_exact_division) :
        sliceCoordsOfSegmentsToReturn.append(sliceCoordsOfSegmentsToReturn[-1])
        
    #I think that since the parts are acquired in a certain order and are sorted this way in the list, it is easy
    #to know which part of the image they came from, as it depends only on the stride-size and the imagePart size.
    
    myLogger.print3("Finished (tiling) extracting Segments from the images of the subject for Segmentation.")
    
    # sliceCoordsOfSegmentsToReturn: list with 3 dimensions. numberOfSegments x 3(rcz) x 2 (lower and upper limit of the segment, INCLUSIVE both sides)
    return [sliceCoordsOfSegmentsToReturn]


# I must merge this with function: extractDataOfASegmentFromImagesUsingSampledSliceCoords() that is used for Training/Validation! Should be easy!
# This is used in testing only.
def extractDataOfSegmentsUsingSampledSliceCoords(cnn3dInstance,
                                                sliceCoordsOfSegmentsToExtract,
                                                channelsOfImageNpArray,#chans,niiDims
                                                channelsOfSubsampledImageNpArray, #chans,niiDims
                                                recFieldCnn
                                                ) :
    numberOfSegmentsToExtract = len(sliceCoordsOfSegmentsToExtract)
    channsForSegmentsPerPathToReturn = [ [] for i in xrange(cnn3dInstance.getNumPathwaysThatRequireInput()) ] # [pathway, image parts, channels, r, c, z]
    dimsOfPrimarySegment = cnn3dInstance.pathways[0].getShapeOfInput()[2][2:] # RCZ dims of input to primary pathway (NORMAL). Which should be the first one in .pathways.
    
    for segment_i in xrange(numberOfSegmentsToExtract) :
        rLowBoundary = sliceCoordsOfSegmentsToExtract[segment_i][0][0]; rFarBoundary = sliceCoordsOfSegmentsToExtract[segment_i][0][1]
        cLowBoundary = sliceCoordsOfSegmentsToExtract[segment_i][1][0]; cFarBoundary = sliceCoordsOfSegmentsToExtract[segment_i][1][1]
        zLowBoundary = sliceCoordsOfSegmentsToExtract[segment_i][2][0]; zFarBoundary = sliceCoordsOfSegmentsToExtract[segment_i][2][1]
        # segment for primary pathway
        channsForPrimaryPathForThisSegm = channelsOfImageNpArray[:,
                                                                rLowBoundary:rFarBoundary+1,
                                                                cLowBoundary:cFarBoundary+1,
                                                                zLowBoundary:zFarBoundary+1
                                                                ]
        channsForSegmentsPerPathToReturn[0].append(channsForPrimaryPathForThisSegm)
        
        #Subsampled pathways
        for pathway_i in xrange(len(cnn3dInstance.pathways)) : # Except Normal 1st, cause that was done already.
            if cnn3dInstance.pathways[pathway_i].pType() == pt.FC or cnn3dInstance.pathways[pathway_i].pType() == pt.NORM:
                continue
            slicesCoordsOfSegmForPrimaryPathway = [ [rLowBoundary, rFarBoundary-1], [cLowBoundary, cFarBoundary-1], [zLowBoundary, zFarBoundary-1] ] #the right hand values are placeholders in this case.
            channsForThisSubsPathForThisSegm = getImagePartFromSubsampledImageForTraining(  dimsOfPrimarySegment=dimsOfPrimarySegment,
                                                                                            recFieldCnn=recFieldCnn,
                                                                                            subsampledImageChannels=channelsOfSubsampledImageNpArray,
                                                                                            image_part_slices_coords=slicesCoordsOfSegmForPrimaryPathway,
                                                                                            subSamplingFactor=cnn3dInstance.pathways[pathway_i].subsFactor(),
                                                                                            subsampledImagePartDimensions=cnn3dInstance.pathways[pathway_i].getShapeOfInput()[2][2:]
                                                                                            )
            channsForSegmentsPerPathToReturn[pathway_i].append(channsForThisSubsPathForThisSegm)
            
    return [channsForSegmentsPerPathToReturn]


# I must merge this with function: extractDataOfSegmentsUsingSampledSliceCoords() that is used for Testing! Should be easy!
# This is used in training/val only.
def extractDataOfASegmentFromImagesUsingSampledSliceCoords(
                                                        training0orValidation1,
                                                        
                                                        cnn3d,
                                                        
                                                        coordsOfCentralVoxelOfThisImPart,
                                                        numOfInpChannelsForPrimaryPath,
                                                        
                                                        allChannelsOfPatientInNpArray,
                                                        allSubsampledChannelsOfPatientInNpArray,
                                                        gtLabelsImage,
                                                        
                                                        # Intensity Augmentation
                                                        normAugmNone0OnImages1OrSegments2AlreadyNormalized1SubtrUpToPropOfStdAndDivideWithUpToPerc,
                                                        stdsOfTheChannsOfThisImage
                                                        ) :
    channelsForThisImagePartPerPathway = []
    
    howMuchToAddForEachChannel = None
    howMuchToMultiplyForEachChannel = None
    
    for pathway in cnn3d.pathways[:1] : #Hack. The rest of this loop can work for the whole .pathways...
        # ... BUT the loop does not check what happens if boundaries are out of limits, to fill with zeros. This is done in getImagePartFromSubsampledImageForTraining().
        #... Update it in a nice way to be done here, and then take getImagePartFromSubsampledImageForTraining() out and make loop go for every pathway.
        
        if pathway.pType() == pt.FC :
            continue
        subSamplingFactor = pathway.subsFactor()
        pathwayInputShapeRcz = pathway.getShapeOfInput()[0][2:] if training0orValidation1 == 0 else pathway.getShapeOfInput()[1][2:]
        leftBoundaryRcz = [ coordsOfCentralVoxelOfThisImPart[0] - subSamplingFactor[0]*(pathwayInputShapeRcz[0]-1)//2,
                            coordsOfCentralVoxelOfThisImPart[1] - subSamplingFactor[1]*(pathwayInputShapeRcz[1]-1)//2,
                            coordsOfCentralVoxelOfThisImPart[2] - subSamplingFactor[2]*(pathwayInputShapeRcz[2]-1)//2]
        rightBoundaryRcz = [leftBoundaryRcz[0] + subSamplingFactor[0]*pathwayInputShapeRcz[0],
                            leftBoundaryRcz[1] + subSamplingFactor[1]*pathwayInputShapeRcz[1],
                            leftBoundaryRcz[2] + subSamplingFactor[2]*pathwayInputShapeRcz[2]]
        channelsForThisImagePart = allChannelsOfPatientInNpArray[:,
                                                                leftBoundaryRcz[0] : rightBoundaryRcz[0] : subSamplingFactor[0],
                                                                leftBoundaryRcz[1] : rightBoundaryRcz[1] : subSamplingFactor[1],
                                                                leftBoundaryRcz[2] : rightBoundaryRcz[2] : subSamplingFactor[2]]
        
        #############################
        #Normalization Augmentation of the Patches! For more randomness.
        #Get parameters by how much to renormalize-augment mean and std.
        if training0orValidation1 == 0 and normAugmNone0OnImages1OrSegments2AlreadyNormalized1SubtrUpToPropOfStdAndDivideWithUpToPerc[0] == 2 : #[0] == 2 means augment the intensities of the segments.
            if howMuchToAddForEachChannel == None or howMuchToMultiplyForEachChannel == None :
                muOfGaussToAdd = normAugmNone0OnImages1OrSegments2AlreadyNormalized1SubtrUpToPropOfStdAndDivideWithUpToPerc[2][0]
                stdOfGaussToAdd = normAugmNone0OnImages1OrSegments2AlreadyNormalized1SubtrUpToPropOfStdAndDivideWithUpToPerc[2][1]
                if stdOfGaussToAdd != 0 : #np.random.normal does not work for an std==0.
                    howMuchToAddForEachChannel = np.random.normal(muOfGaussToAdd, stdOfGaussToAdd, [numOfInpChannelsForPrimaryPath, 1,1,1])
                else :
                    howMuchToAddForEachChannel = np.ones([numOfInpChannelsForPrimaryPath, 1,1,1], dtype="float32")*muOfGaussToAdd
                howMuchToAddForEachChannel = howMuchToAddForEachChannel * np.reshape(stdsOfTheChannsOfThisImage, [numOfInpChannelsForPrimaryPath, 1,1,1])
                
                muOfGaussToMultiply = normAugmNone0OnImages1OrSegments2AlreadyNormalized1SubtrUpToPropOfStdAndDivideWithUpToPerc[3][0]
                stdOfGaussToMultiply = normAugmNone0OnImages1OrSegments2AlreadyNormalized1SubtrUpToPropOfStdAndDivideWithUpToPerc[3][1]
                if stdOfGaussToMultiply != 0 :
                    howMuchToMultiplyForEachChannel = np.random.normal(muOfGaussToMultiply, stdOfGaussToMultiply, [numOfInpChannelsForPrimaryPath, 1,1,1])
                else :
                    howMuchToMultiplyForEachChannel = np.ones([numOfInpChannelsForPrimaryPath, 1,1,1], dtype="float32")*muOfGaussToMultiply
            channelsForThisImagePart = (channelsForThisImagePart + howMuchToAddForEachChannel)*howMuchToMultiplyForEachChannel
        ##############################
        
        channelsForThisImagePartPerPathway.append(channelsForThisImagePart)
        
    # Extract the samples for secondary pathways. This whole for can go away, if I update above code to check to slices out of limits.
    for pathway_i in xrange(len(cnn3d.pathways)) : # Except Normal 1st, cause that was done already.
        if cnn3d.pathways[pathway_i].pType() == pt.FC or cnn3d.pathways[pathway_i].pType() == pt.NORM:
            continue
        #this datastructure is similar to channelsForThisImagePart, but contains voxels from the subsampled image.
        dimsOfPrimarySegment = cnn3d.pathways[pathway_i].getShapeOfInput()[training0orValidation1][2:]
        slicesCoordsOfSegmForPrimaryPathway = [ [leftBoundaryRcz[0], rightBoundaryRcz[0]-1], [leftBoundaryRcz[1], rightBoundaryRcz[1]-1], [leftBoundaryRcz[2], rightBoundaryRcz[2]-1] ] #the right hand values are placeholders in this case.
        channsForThisSubsampledPartAndPathway = getImagePartFromSubsampledImageForTraining(dimsOfPrimarySegment=dimsOfPrimarySegment,
                                                                                        recFieldCnn=cnn3d.recFieldCnn,
                                                                                        subsampledImageChannels=allSubsampledChannelsOfPatientInNpArray,
                                                                                        image_part_slices_coords=slicesCoordsOfSegmForPrimaryPathway,
                                                                                        subSamplingFactor=cnn3d.pathways[pathway_i].subsFactor(),
                                                                                        subsampledImagePartDimensions=cnn3d.pathways[pathway_i].getShapeOfInput()[training0orValidation1][2:]
                                                                                        )
        #############################
        #Normalization-Augmentation of the Patches! For more randomness.
        #Get parameters by how much to renormalize-augment mean and std.
        if training0orValidation1 == 0 and normAugmNone0OnImages1OrSegments2AlreadyNormalized1SubtrUpToPropOfStdAndDivideWithUpToPerc[0] == 2:
            #Use values  computed on the normal-resolution images. BUT PREREQUISITE IS TO HAVE THE SAME CHANNELS IN THE TWO PATHWAYS. Else need to recompute!
            channsForThisSubsampledPartAndPathway = (channsForThisSubsampledPartAndPathway + howMuchToAddForEachChannel)*howMuchToMultiplyForEachChannel
        elif normAugmNone0OnImages1OrSegments2AlreadyNormalized1SubtrUpToPropOfStdAndDivideWithUpToPerc[0] == 2 : 
            #Need to recompute. NOT IMPLEMENTED YET.
            myLogger.print3("ERROR: The system uses different channels for normal and subsampled pathway. And was asked to use Data Augmentation with intensity-noise. Not implemented yet. Exiting.")
            exit(1)
        ##############################
        channelsForThisImagePartPerPathway.append(channsForThisSubsampledPartAndPathway)
        
    # Get ground truth labels for training.
    numOfCentralVoxelsClassifRcz = cnn3d.finalTargetLayer_outputShapeTrainValTest[training0orValidation1][2:]
    leftBoundaryRcz = [ coordsOfCentralVoxelOfThisImPart[0] - (numOfCentralVoxelsClassifRcz[0]-1)//2,
                        coordsOfCentralVoxelOfThisImPart[1] - (numOfCentralVoxelsClassifRcz[1]-1)//2,
                        coordsOfCentralVoxelOfThisImPart[2] - (numOfCentralVoxelsClassifRcz[2]-1)//2]
    rightBoundaryRcz = [leftBoundaryRcz[0] + numOfCentralVoxelsClassifRcz[0],
                        leftBoundaryRcz[1] + numOfCentralVoxelsClassifRcz[1],
                        leftBoundaryRcz[2] + numOfCentralVoxelsClassifRcz[2]]
    gtLabelsForTheCentralClassifiedPartOfThisImagePart = gtLabelsImage[ leftBoundaryRcz[0] : rightBoundaryRcz[0],
                                                                        leftBoundaryRcz[1] : rightBoundaryRcz[1],
                                                                        leftBoundaryRcz[2] : rightBoundaryRcz[2] ]
    
    return [ channelsForThisImagePartPerPathway, gtLabelsForTheCentralClassifiedPartOfThisImagePart ]


def shuffleTheSegmentsForThisSubepoch(  imagePartsChannelsToLoadOnGpuForSubepochPerPathway,
                                        gtLabelsForTheCentralPredictedPartOfSegmentsInGpUForSubepoch ) :
    numOfPathwayWithInput = len(imagePartsChannelsToLoadOnGpuForSubepochPerPathway)
    inputToZip = [ sublistForPathway for sublistForPathway in imagePartsChannelsToLoadOnGpuForSubepochPerPathway ]
    inputToZip += [ gtLabelsForTheCentralPredictedPartOfSegmentsInGpUForSubepoch ]
    
    combined = list(zip(*inputToZip)) #list() for python3 compatibility, as range cannot get assignment in shuffle()
    random.shuffle(combined)
    shuffledInputListsToZip = list(zip(*combined))
    
    shuffledImagePartsChannelsToLoadOnGpuForSubepochPerPathway = [ sublistForPathway for sublistForPathway in shuffledInputListsToZip[:numOfPathwayWithInput] ]
    shuffledGtLabelsForTheCentralPredictedPartOfSegmentsInGpUForSubepoch = shuffledInputListsToZip[numOfPathwayWithInput]
    
    return [shuffledImagePartsChannelsToLoadOnGpuForSubepochPerPathway, shuffledGtLabelsForTheCentralPredictedPartOfSegmentsInGpUForSubepoch]


def getNumberOfSegmentsToExtractPerCategoryFromEachSubject( numberOfImagePartsToLoadInGpuPerSubepoch,
                                                            percentOfSamplesPerCategoryToSample, # list with a percentage for each type of category to sample
                                                            numOfSubjectsLoadingThisSubepochForSampling ) :
    numberOfSamplingCategories = len(percentOfSamplesPerCategoryToSample)
    # [numForCat1,..., numForCatN]
    arrayNumberOfSegmentsToExtractPerSamplingCategory = np.zeros( numberOfSamplingCategories, dtype="int32" )
    # [arrayForCat1,..., arrayForCatN] : arrayForCat1 = [ numbOfSegmsToExtrFromSubject1, ...,  numbOfSegmsToExtrFromSubjectK]
    arrayNumberOfSegmentsToExtractPerSamplingCategoryAndSubject = np.zeros( [ numberOfSamplingCategories, numOfSubjectsLoadingThisSubepochForSampling ] , dtype="int32" )
    
    numberOfSamplesDistributedInTheCategories = 0
    for cat_i in xrange(numberOfSamplingCategories) :
        numberOfSamplesFromThisCategoryPerSubepoch = int(numberOfImagePartsToLoadInGpuPerSubepoch*percentOfSamplesPerCategoryToSample[cat_i])
        arrayNumberOfSegmentsToExtractPerSamplingCategory[cat_i] += numberOfSamplesFromThisCategoryPerSubepoch
        numberOfSamplesDistributedInTheCategories += numberOfSamplesFromThisCategoryPerSubepoch
    # Distribute samples that were left from the rounding error of integer division.
    numOfUndistributedSamples = numberOfImagePartsToLoadInGpuPerSubepoch - numberOfSamplesDistributedInTheCategories
    indicesOfCategoriesToGiveUndistrSamples = np.random.choice(numberOfSamplingCategories, size=numOfUndistributedSamples, replace=True, p=percentOfSamplesPerCategoryToSample)
    for cat_i in indicesOfCategoriesToGiveUndistrSamples : # they will be as many as the undistributed samples
        arrayNumberOfSegmentsToExtractPerSamplingCategory[cat_i] += 1
        
    for cat_i in xrange(numberOfSamplingCategories) :
        numberOfSamplesFromThisCategoryPerSubepochPerImage = arrayNumberOfSegmentsToExtractPerSamplingCategory[cat_i] // numOfSubjectsLoadingThisSubepochForSampling
        arrayNumberOfSegmentsToExtractPerSamplingCategoryAndSubject[cat_i] += numberOfSamplesFromThisCategoryPerSubepochPerImage
        numberOfSamplesFromThisCategoryPerSubepochLeftUnevenly = arrayNumberOfSegmentsToExtractPerSamplingCategory[cat_i] % numOfSubjectsLoadingThisSubepochForSampling
        for i_unevenSampleFromThisCat in xrange(numberOfSamplesFromThisCategoryPerSubepochLeftUnevenly):
            arrayNumberOfSegmentsToExtractPerSamplingCategoryAndSubject[cat_i, random.randint(0, numOfSubjectsLoadingThisSubepochForSampling-1)] += 1
            
    return arrayNumberOfSegmentsToExtractPerSamplingCategoryAndSubject

#-----------The function that is executed in parallel with gpu training:----------------
def getTheArraysOfImageChannelsAndLesionsToLoadToGpuForSubepoch(myLogger,
                                                                training0orValidation1,
                                                                cnn3d,
                                                                maxNumSubjectsLoadedPerSubepoch,
                                                                numberOfImagePartsToLoadInGpuPerSubepoch,
                                                                samplingTypeInstance,
                                                                
                                                                listOfFilepathsToEachChannelOfEachPatient,
                                                                listOfFilepathsToGtLabelsOfEachPatientTrainOrVal,
                                                                
                                                                providedRoiMaskBool,
                                                                listOfFilepathsToRoiMaskOfEachPatient,
                                                                
                                                                providedWeightMapsToSampleForEachCategory,
                                                                forEachSamplingCategory_aListOfFilepathsToWeightMapsOfEachPatient,
                                                                
                                                                useSameSubChannelsAsSingleScale,
                                                                listOfFilepathsToEachSubsampledChannelOfEachPatient,
                                                                
                                                                padInputImagesBool,
                                                                smoothChannelsWithGaussFilteringStdsForNormalAndSubsampledImage,
                                                                normAugmNone0OnImages1OrSegments2AlreadyNormalized1SubtrUpToPropOfStdAndDivideWithUpToPerc,
                                                                reflectImageWithHalfProbDuringTraining
                                                                ):
    start_getAllImageParts_time = time.clock()
    
    trainingOrValidationString = "Training" if training0orValidation1 == 0 else "Validation"
    
    myLogger.print3(":=:=:=:=:=:=:=:=: Starting to extract Segments from the images for next " + trainingOrValidationString + "... :=:=:=:=:=:=:=:=:")
    
    total_number_of_subjects = len(listOfFilepathsToEachChannelOfEachPatient)
    randomIndicesList_for_gpu = get_random_subject_indices_to_load_on_GPU(total_number_of_subjects = total_number_of_subjects,
                                                                        max_subjects_on_gpu_for_subepoch = maxNumSubjectsLoadedPerSubepoch,
                                                                        get_max_subjects_for_gpu_even_if_total_less = False,
                                                                        myLogger=myLogger)
    myLogger.print3("Out of [" + str(total_number_of_subjects) + "] subjects given for [" + trainingOrValidationString + "], it was specified to extract Segments from maximum [" + str(maxNumSubjectsLoadedPerSubepoch) + "] per subepoch.")
    myLogger.print3("Shuffled indices of subjects that were randomly chosen: "+str(randomIndicesList_for_gpu))
    
    #This is x. Will end up with dimensions: numberOfPathwaysThatTakeInput, partImagesLoadedPerSubepoch, channels, r,c,z, but flattened.
    imagePartsChannelsToLoadOnGpuForSubepochPerPathway = [ [] for i in xrange(cnn3d.getNumPathwaysThatRequireInput()) ]
    gtLabelsForTheCentralPredictedPartOfSegmentsInGpUForSubepoch = [] # Labels only for the central/predicted part of segments.
    numOfSubjectsLoadingThisSubepochForSampling = len(randomIndicesList_for_gpu) #Can be different than maxNumSubjectsLoadedPerSubepoch, cause of available images number.
    
    dimsOfPrimeSegmentRcz=cnn3d.pathways[0].getShapeOfInput()[training0orValidation1][2:]
    
    # This is to separate each sampling category (fore/background, uniform, full-image, weighted-classes)
    stringsPerCategoryToSample = samplingTypeInstance.getStringsPerCategoryToSample()
    numberOfCategoriesToSample = samplingTypeInstance.getNumberOfCategoriesToSample()
    percentOfSamplesPerCategoryToSample = samplingTypeInstance.getPercentOfSamplesPerCategoryToSample()
    arrayNumberOfSegmentsToExtractPerSamplingCategoryAndSubject = getNumberOfSegmentsToExtractPerCategoryFromEachSubject(numberOfImagePartsToLoadInGpuPerSubepoch,
                                                                                                                        percentOfSamplesPerCategoryToSample,
                                                                                                                        numOfSubjectsLoadingThisSubepochForSampling)
    numOfInpChannelsForPrimaryPath = len(listOfFilepathsToEachChannelOfEachPatient[0])
    
    myLogger.print3("SAMPLING: Starting iterations to extract Segments from each subject for next " + trainingOrValidationString + "...")
    
    for index_for_vector_with_images_on_gpu in xrange(0, numOfSubjectsLoadingThisSubepochForSampling) :
        myLogger.print3("SAMPLING: Going to load the images and extract segments from the subject #" + str(index_for_vector_with_images_on_gpu + 1) + "/" +str(numOfSubjectsLoadingThisSubepochForSampling))
        
        [allChannelsOfPatientInNpArray, #a nparray(channels,dim0,dim1,dim2)
        gtLabelsImage,
        roiMask,
        arrayWithWeightMapsWhereToSampleForEachCategory, #can be returned "placeholderNothing" if it's testing phase or not "provided weighted maps". In this case, I will sample from GT/ROI.
        allSubsampledChannelsOfPatientInNpArray,  #a nparray(channels,dim0,dim1,dim2)
        tupleOfPaddingPerAxesLeftRight #( (padLeftR, padRightR), (padLeftC,padRightC), (padLeftZ,padRightZ)). All 0s when no padding.
        ] = actual_load_patient_images_from_filepath_and_return_nparrays(
                                                myLogger,
                                                training0orValidation1,
                                                
                                                randomIndicesList_for_gpu[index_for_vector_with_images_on_gpu],
                                                
                                                listOfFilepathsToEachChannelOfEachPatient,
                                                
                                                providedGtLabelsBool=True, # If this getTheArr function is called (training), gtLabels should already been provided.
                                                listOfFilepathsToGtLabelsOfEachPatient=listOfFilepathsToGtLabelsOfEachPatientTrainOrVal, 
                                                
                                                providedWeightMapsToSampleForEachCategory = providedWeightMapsToSampleForEachCategory, # Says if weightMaps are provided. If true, must provide all. Placeholder in testing.
                                                forEachSamplingCategory_aListOfFilepathsToWeightMapsOfEachPatient = forEachSamplingCategory_aListOfFilepathsToWeightMapsOfEachPatient, # Placeholder in testing.
                                                
                                                providedRoiMaskBool = providedRoiMaskBool,
                                                listOfFilepathsToRoiMaskOfEachPatient = listOfFilepathsToRoiMaskOfEachPatient,
                                                
                                                useSameSubChannelsAsSingleScale=useSameSubChannelsAsSingleScale,
                                                
                                                usingSubsampledPathways=cnn3d.numSubsPaths > 0,
                                                listOfFilepathsToEachSubsampledChannelOfEachPatient=listOfFilepathsToEachSubsampledChannelOfEachPatient,
                                                
                                                padInputImagesBool=padInputImagesBool,
                                                cnnReceptiveField=cnn3d.recFieldCnn, # only used if padInputsBool
                                                dimsOfPrimeSegmentRcz=dimsOfPrimeSegmentRcz, # only used if padInputsBool
                                                
                                                smoothChannelsWithGaussFilteringStdsForNormalAndSubsampledImage = smoothChannelsWithGaussFilteringStdsForNormalAndSubsampledImage,
                                                normAugmNone0OnImages1OrSegments2AlreadyNormalized1SubtrUpToPropOfStdAndDivideWithUpToPerc=normAugmNone0OnImages1OrSegments2AlreadyNormalized1SubtrUpToPropOfStdAndDivideWithUpToPerc,
                                                reflectImageWithHalfProb = reflectImageWithHalfProbDuringTraining
                                                )
        myLogger.print3("DEBUG: Index of this case in the original user-defined list of subjects: " + str(randomIndicesList_for_gpu[index_for_vector_with_images_on_gpu]))
        myLogger.print3("Images for subject loaded.")
        ########################
        #For normalization-augmentation: Get channels' stds if needed:
        stdsOfTheChannsOfThisImage = np.ones(numOfInpChannelsForPrimaryPath, dtype="float32")
        if training0orValidation1 == 0 and normAugmNone0OnImages1OrSegments2AlreadyNormalized1SubtrUpToPropOfStdAndDivideWithUpToPerc[0] == 2 and\
            normAugmNone0OnImages1OrSegments2AlreadyNormalized1SubtrUpToPropOfStdAndDivideWithUpToPerc[1] == 0 : #intensity-augm is to be done, but images are not normalized.
            if providedRoiMaskBool == True :
                stdsOfTheChannsOfThisImage = np.std(allChannelsOfPatientInNpArray[:, roiMask>0], axis=(1,2,3)) #We'll use this for the downsampled version too.
            else : #no brain mask provided:
                stdsOfTheChannsOfThisImage = np.std(allChannelsOfPatientInNpArray, axis=(1,2,3))
        #######################
        
        dimensionsOfImageChannel = allChannelsOfPatientInNpArray[0].shape
        finalWeightMapsToSampleFromPerCategoryForSubject = samplingTypeInstance.logicDecidingAndGivingFinalSamplingMapsForEachCategory(
                                                                                                providedWeightMapsToSampleForEachCategory,
                                                                                                arrayWithWeightMapsWhereToSampleForEachCategory,
                                                                                                
                                                                                                True, #providedGtLabelsBool. True both for training and for validation. Prerequisite from user-interface.
                                                                                                gtLabelsImage,
                                                                                                
                                                                                                providedRoiMaskBool,
                                                                                                roiMask,
                                                                                                
                                                                                                dimensionsOfImageChannel)
        #THE number of imageParts in memory per subepoch does not need to be constant. The batch_size does.
        #But I could have less batches per subepoch if some images dont have lesions I guess. Anyway.
        
        for cat_i in xrange(numberOfCategoriesToSample) :
            catString = stringsPerCategoryToSample[cat_i]
            numOfSegmsToExtractForThisCatFromThisSubject = arrayNumberOfSegmentsToExtractPerSamplingCategoryAndSubject[cat_i][index_for_vector_with_images_on_gpu]
            finalWeightMapToSampleFromForThisCat = finalWeightMapsToSampleFromPerCategoryForSubject[cat_i]
            
            # Check if the weight map is fully-zeros. In this case, don't call the sampling function, just continue.
            # Note that this way, the data loaded on GPU will not be as much as I initially wanted. Thus calculate number-of-batches from this actual number of extracted segments.
            if np.sum(finalWeightMapToSampleFromForThisCat>0) == 0 :
                myLogger.print3("WARN: The sampling mask/map was found just zeros! No [" + catString + "] image parts were sampled for this subject!")
                continue
            
            myLogger.print3("From subject #"+str(index_for_vector_with_images_on_gpu)+", sampling that many segments of Category [" + catString + "] : " + str(numOfSegmsToExtractForThisCatFromThisSubject) )
            imagePartsSampled = sampleImageParts(myLogger = myLogger,
                                                numOfSegmentsToExtractForThisSubject = numOfSegmsToExtractForThisCatFromThisSubject,
                                                dimsOfSegmentRcz = dimsOfPrimeSegmentRcz,
                                                dimensionsOfImageChannel = dimensionsOfImageChannel, #image dimensions for this subject. All images should have the same.
                                                weightMapToSampleFrom=finalWeightMapToSampleFromForThisCat)
            myLogger.print3("Finished sampling segments of Category [" + catString + "]. Number sampled: " + str( len(imagePartsSampled[0][0]) ) )
            
            # Use the just sampled coordinates of slices to actually extract the segments (data) from the subject's images. 
            for image_part_i in xrange(len(imagePartsSampled[0][0])) :
                coordsOfCentralVoxelOfThisImPart = imagePartsSampled[0][:,image_part_i]
                #sliceCoordsOfThisImagePart = imagePartsSampled[1][:,image_part_i,:] #[0] is the central voxel coords.
                
                [ channelsForThisImagePartPerPathway,
                gtLabelsForTheCentralClassifiedPartOfThisImagePart # used to be gtLabelsForThisImagePart, before extracting only for the central voxels.
                ] = extractDataOfASegmentFromImagesUsingSampledSliceCoords(
                                                                        training0orValidation1,
                                                                        
                                                                        cnn3d,
                                                                        
                                                                        coordsOfCentralVoxelOfThisImPart,
                                                                        numOfInpChannelsForPrimaryPath,
                                                                        
                                                                        allChannelsOfPatientInNpArray,
                                                                        allSubsampledChannelsOfPatientInNpArray,
                                                                        gtLabelsImage,
                                                                        
                                                                        # Intensity Augmentation
                                                                        normAugmNone0OnImages1OrSegments2AlreadyNormalized1SubtrUpToPropOfStdAndDivideWithUpToPerc,
                                                                        stdsOfTheChannsOfThisImage
                                                                        )
                for pathway_i in xrange(cnn3d.getNumPathwaysThatRequireInput()) :
                    imagePartsChannelsToLoadOnGpuForSubepochPerPathway[pathway_i].append(channelsForThisImagePartPerPathway[pathway_i])
                gtLabelsForTheCentralPredictedPartOfSegmentsInGpUForSubepoch.append(gtLabelsForTheCentralClassifiedPartOfThisImagePart)
                
    #I need to shuffle them, together imageParts and lesionParts!
    [imagePartsChannelsToLoadOnGpuForSubepochPerPathway,
    gtLabelsForTheCentralPredictedPartOfSegmentsInGpUForSubepoch ] = shuffleTheSegmentsForThisSubepoch( imagePartsChannelsToLoadOnGpuForSubepochPerPathway,
                                                                                                gtLabelsForTheCentralPredictedPartOfSegmentsInGpUForSubepoch )
    
    end_getAllImageParts_time = time.clock()
    myLogger.print3("TIMING: Extracting all the Segments for next " + trainingOrValidationString + " took time: "+str(end_getAllImageParts_time-start_getAllImageParts_time)+"(s)")
    
    myLogger.print3(":=:=:=:=:=:=:=:=: Finished extracting Segments from the images for next " + trainingOrValidationString + ". :=:=:=:=:=:=:=:=:")
    
    imagePartsChannelsToLoadOnGpuForSubepochPerPathwayArrays = [ np.asarray(imPartsForPathwayi, dtype="float32") for imPartsForPathwayi in imagePartsChannelsToLoadOnGpuForSubepochPerPathway ]
    return [imagePartsChannelsToLoadOnGpuForSubepochPerPathwayArrays,
            np.asarray(gtLabelsForTheCentralPredictedPartOfSegmentsInGpUForSubepoch, dtype="float32") ]
    
    
#A main routine in do_training, that runs for every batch of validation and training.
def doTrainOrValidationOnBatchesAndReturnMeanAccuraciesOfSubepoch(myLogger,
                                                                train0orValidation1,
                                                                number_of_batches, #This is the integer division of (numb-o-segments/batchSize)
                                                                cnn3dInstance,
                                                                vectorWithWeightsOfTheClassesForCostFunctionOfTraining,
                                                                subepoch,
                                                                accuracyMonitorForEpoch) :
    """
    Returned array is of dimensions [NumberOfClasses x 6]
    For each class: [meanAccuracyOfSubepoch, meanAccuracyOnPositivesOfSubepoch, meanAccuracyOnNegativesOfSubepoch, meanDiceOfSubepoch, meanCostOfSubepoch]
    In the case of VALIDATION, meanCostOfSubepoch is just a placeholder. Only valid when training.
    """
    trainedOrValidatedString = "Trained" if train0orValidation1 == 0 else "Validated"
    
    costsOfBatches = []
    #each row in the array below will hold the number of Real Positives, Real Negatives, True Predicted Positives and True Predicted Negatives in the subepoch, in this order.
    arrayWithNumbersOfPerClassRpRnTpTnInSubepoch = np.zeros([ cnn3dInstance.numberOfOutputClasses, 4 ], dtype="int32")
    
    for batch_i in xrange(number_of_batches):
        printProgressStep = max(1, number_of_batches//5)
        if  batch_i%printProgressStep == 0 :
            myLogger.print3( trainedOrValidatedString + " on "+str(batch_i)+"/"+str(number_of_batches)+" of the batches for this subepoch...")
        if train0orValidation1==0 : #training
            listWithCostMeanErrorAndRpRnTpTnForEachClassFromTraining = cnn3dInstance.cnnTrainModel(batch_i, vectorWithWeightsOfTheClassesForCostFunctionOfTraining)
            cnn3dInstance.updateTheMatricesOfTheLayersWithTheLastMusAndVarsForTheMovingAverageOfTheBatchNormInference() #I should put this inside the 3dCNN.
            
            costOfThisBatch = listWithCostMeanErrorAndRpRnTpTnForEachClassFromTraining[0]
            listWithNumberOfRpRnPpPnForEachClass = listWithCostMeanErrorAndRpRnTpTnForEachClassFromTraining[1:]
            
        else : #validation
            listWithMeanErrorAndRpRnTpTnForEachClassFromValidation = cnn3dInstance.cnnValidateModel(batch_i)
            costOfThisBatch = 999 #placeholder in case of validation.
            listWithNumberOfRpRnPpPnForEachClass = listWithMeanErrorAndRpRnTpTnForEachClassFromValidation[:]
            
        #The returned listWithNumberOfRpRnPpPnForEachClass holds Real Positives, Real Negatives, True Predicted Positives and True Predicted Negatives for all classes in this order, flattened. First RpRnTpTn are for WHOLE "class".
        arrayWithNumberOfRpRnPpPnForEachClassForBatch = np.asarray(listWithNumberOfRpRnPpPnForEachClass, dtype="int32").reshape(arrayWithNumbersOfPerClassRpRnTpTnInSubepoch.shape, order='C')
        
        # To later calculate the mean error and cost over the subepoch
        costsOfBatches.append(costOfThisBatch) #only really used in training.
        arrayWithNumbersOfPerClassRpRnTpTnInSubepoch += arrayWithNumberOfRpRnPpPnForEachClassForBatch
        
    #======== Calculate and Report accuracy over subepoch
    # In case of validation, meanCostOfSubepoch is just a placeholder. Cause this does not get calculated and reported in this case.
    meanCostOfSubepoch = accuracyMonitorForEpoch.NA_PATTERN if (train0orValidation1 == 1) else sum(costsOfBatches) / float(number_of_batches)
    # This function does NOT flip the class-0 background to foreground!
    accuracyMonitorForEpoch.updateMonitorAccuraciesWithNewSubepochEntries(meanCostOfSubepoch, arrayWithNumbersOfPerClassRpRnTpTnInSubepoch)
    accuracyMonitorForEpoch.reportAccuracyForLastSubepoch()
    #Done


#---------------------------------------------TRAINING-------------------------------------

def do_training(myLogger,
                fileToSaveTrainedCnnModelTo,
                cnn3dInstance,
                
                performValidationOnSamplesDuringTrainingProcessBool, #REQUIRED FOR AUTO SCHEDULE.
                savePredictionImagesSegmentationAndProbMapsListWhenEvaluatingDiceForValidation,
                
                listOfNamesToGiveToPredictionsValidationIfSavingWhenEvalDice,
                
                listOfFilepathsToEachChannelOfEachPatientTraining,
                listOfFilepathsToEachChannelOfEachPatientValidation,
                
                listOfFilepathsToGtLabelsOfEachPatientTraining,
                providedGtForValidationBool,
                listOfFilepathsToGtLabelsOfEachPatientValidationOnSamplesAndDsc,
                
                providedWeightMapsToSampleForEachCategoryTraining,
                forEachSamplingCategory_aListOfFilepathsToWeightMapsOfEachPatientTraining,
                providedWeightMapsToSampleForEachCategoryValidation,
                forEachSamplingCategory_aListOfFilepathsToWeightMapsOfEachPatientValidation,
                
                providedRoiMaskForTrainingBool,
                listOfFilepathsToRoiMaskOfEachPatientTraining, # Also needed for normalization-augmentation
                providedRoiMaskForValidationBool,
                listOfFilepathsToRoiMaskOfEachPatientValidation,
                
                borrowFlag,
                n_epochs, # Every epoch the CNN model is saved.
                number_of_subepochs, # per epoch. Every subepoch Accuracy is reported
                maxNumSubjectsLoadedPerSubepoch,  # Max num of cases loaded every subepoch for segments extraction. The more, the longer loading.
                imagePartsLoadedInGpuPerSubepoch,
                imagePartsLoadedInGpuPerSubepochValidation,
                
                #-------Sampling Type---------
                samplingTypeInstanceTraining, # Instance of the deepmedic/samplingType.SamplingType class for training and validation
                samplingTypeInstanceValidation,
                
                #-------Preprocessing-----------
                padInputImagesBool,
                smoothChannelsWithGaussFilteringStdsForNormalAndSubsampledImage,
                #-------Data Augmentation-------
                normAugmNone0OnImages1OrSegments2AlreadyNormalized1SubtrUpToPropOfStdAndDivideWithUpToPerc,
                reflectImageWithHalfProbDuringTraining,
                
                useSameSubChannelsAsSingleScale,
                
                listOfFilepathsToEachSubsampledChannelOfEachPatientTraining, # deprecated, not supported
                listOfFilepathsToEachSubsampledChannelOfEachPatientValidation, # deprecated, not supported
                
                #Learning Rate Schedule:
                lowerLrByStable0orAuto1orPredefined2orExponential3Schedule,
                minIncreaseInValidationAccuracyConsideredForLrSchedule,
                numEpochsToWaitBeforeLowerLR,
                divideLrBy,
                lowerLrAtTheEndOfTheseEpochsPredefinedScheduleList,
                exponentialScheduleForLrAndMom,
                
                #Weighting Classes differently in the CNN's cost function during training:
                numberOfEpochsToWeightTheClassesInTheCostFunction,
                
                performFullInferenceOnValidationImagesEveryFewEpochsBool, #Even if not providedGtForValidationBool, inference will be performed if this == True, to save the results, eg for visual.
                everyThatManyEpochsComputeDiceOnTheFullValidationImages=1, # Should not be == 0, except if performFullInferenceOnValidationImagesEveryFewEpochsBool == False
                
                #--------For FM visualisation---------
                saveIndividualFmImagesForVisualisation=False,
                saveMultidimensionalImageWithAllFms=False,
                indicesOfFmsToVisualisePerPathwayTypeAndPerLayer="placeholder",
                listOfNamesToGiveToFmVisualisationsIfSaving="placeholder"
                ):
    
    start_training_time = time.clock()
    
    # Used because I cannot pass cnn3dInstance to the sampling function.
    #This is because the parallel process then loads theano again. And creates problems in the GPU when cnmem is used.
    cnn3dWrapper = CnnWrapperForSampling(cnn3dInstance) 
    
    #---------To run PARALLEL the extraction of parts for the next subepoch---
    ppservers = () # tuple of all parallel python servers to connect with
    job_server = pp.Server(ncpus=1, ppservers=ppservers) # Creates jobserver with automatically detected number of workers
    
    tupleWithParametersForTraining = (myLogger,
                                    0,
                                    cnn3dWrapper,
                                    maxNumSubjectsLoadedPerSubepoch,
                                    
                                    imagePartsLoadedInGpuPerSubepoch,
                                    samplingTypeInstanceTraining,
                                    
                                    listOfFilepathsToEachChannelOfEachPatientTraining,
                                    
                                    listOfFilepathsToGtLabelsOfEachPatientTraining,
                                    
                                    providedRoiMaskForTrainingBool,
                                    listOfFilepathsToRoiMaskOfEachPatientTraining,
                                    
                                    providedWeightMapsToSampleForEachCategoryTraining,
                                    forEachSamplingCategory_aListOfFilepathsToWeightMapsOfEachPatientTraining,
                                    
                                    useSameSubChannelsAsSingleScale,
                                    
                                    listOfFilepathsToEachSubsampledChannelOfEachPatientTraining,
                                    
                                    padInputImagesBool,
                                    smoothChannelsWithGaussFilteringStdsForNormalAndSubsampledImage,
                                    normAugmNone0OnImages1OrSegments2AlreadyNormalized1SubtrUpToPropOfStdAndDivideWithUpToPerc,
                                    reflectImageWithHalfProbDuringTraining
                                    )
    tupleWithParametersForValidation = (myLogger,
                                    1,
                                    cnn3dWrapper,
                                    maxNumSubjectsLoadedPerSubepoch,
                                    
                                    imagePartsLoadedInGpuPerSubepochValidation,
                                    samplingTypeInstanceValidation,
                                    
                                    listOfFilepathsToEachChannelOfEachPatientValidation,
                                    
                                    listOfFilepathsToGtLabelsOfEachPatientValidationOnSamplesAndDsc,
                                    
                                    providedRoiMaskForValidationBool,
                                    listOfFilepathsToRoiMaskOfEachPatientValidation,
                                    
                                    providedWeightMapsToSampleForEachCategoryValidation,
                                    forEachSamplingCategory_aListOfFilepathsToWeightMapsOfEachPatientValidation,
                                    
                                    useSameSubChannelsAsSingleScale,
                                    
                                    listOfFilepathsToEachSubsampledChannelOfEachPatientValidation,
                                    
                                    padInputImagesBool,
                                    smoothChannelsWithGaussFilteringStdsForNormalAndSubsampledImage,
                                    [0, -1,-1,-1], #don't perform intensity-augmentation during validation.
                                    [0,0,0] #don't perform reflection-augmentation during validation.
                                    )
    tupleWithLocalFunctionsThatWillBeCalledByTheMainJob = ( get_random_subject_indices_to_load_on_GPU,
                                                            actual_load_patient_images_from_filepath_and_return_nparrays,
                                                            smoothImageWithGaussianFilterIfNeeded,
                                                            reflectImageArrayIfNeeded,
                                                            padCnnInputs,
                                                            getNumberOfSegmentsToExtractPerCategoryFromEachSubject,
                                                            sampleImageParts,
                                                            extractDataOfASegmentFromImagesUsingSampledSliceCoords,
                                                            getImagePartFromSubsampledImageForTraining,
                                                            shuffleTheSegmentsForThisSubepoch
                                                            )
    tupleWithModulesToImportWhichAreUsedByTheJobFunctions = ( "from __future__ import absolute_import, print_function, division", "from six.moves import xrange",
                "time", "nibabel as nib", "numpy as np", "random", "math", "from scipy.ndimage.filters import gaussian_filter",
                "from deepmedic.pathwayTypes import PathwayTypes as pt", "from deepmedic.cnnHelpers import CnnWrapperForSampling", "from deepmedic.genericHelpers import *")
    boolItIsTheVeryFirstSubepochOfThisProcess = True #to know so that in the very first I sequencially load the data for it.
    #------End for parallel------
    
    while cnn3dInstance.numberOfEpochsTrained < n_epochs :
        epoch = cnn3dInstance.numberOfEpochsTrained
        
        trainingAccuracyMonitorForEpoch = AccuracyOfEpochMonitorSegmentation(myLogger, 0, cnn3dInstance.numberOfEpochsTrained, cnn3dInstance.numberOfOutputClasses, number_of_subepochs)
        validationAccuracyMonitorForEpoch = None if not performValidationOnSamplesDuringTrainingProcessBool else \
                                        AccuracyOfEpochMonitorSegmentation(myLogger, 1, cnn3dInstance.numberOfEpochsTrained, cnn3dInstance.numberOfOutputClasses, number_of_subepochs ) 
                                        
        myLogger.print3("~~~~~~~~~~~~~~~~~~~~~~~~~~~~~~~~~~~~~~~~~~~~~~~~~~~~~~~~~~~~~~~~~~~~~~~~~~~~~~~~~~~~~~~~~~~~~~~~~~~~~~~~~")
        myLogger.print3("~~~~~~~~~~~~~~~~~~~~Starting new Epoch! Epoch #"+str(epoch)+"/"+str(n_epochs)+" ~~~~~~~~~~~~~~~~~~~~~~~~~")
        myLogger.print3("~~~~~~~~~~~~~~~~~~~~~~~~~~~~~~~~~~~~~~~~~~~~~~~~~~~~~~~~~~~~~~~~~~~~~~~~~~~~~~~~~~~~~~~~~~~~~~~~~~~~~~~~~")
        start_epoch_time = time.clock()
        
        for subepoch in xrange(number_of_subepochs): #per subepoch I randomly load some images in the gpu. Random order.
            myLogger.print3("**************************************************************************************************")
            myLogger.print3("************* Starting new Subepoch: #"+str(subepoch)+"/"+str(number_of_subepochs)+" *************")
            myLogger.print3("**************************************************************************************************")
            
            #-------------------------GET DATA FOR THIS SUBEPOCH's VALIDATION---------------------------------
            
            if performValidationOnSamplesDuringTrainingProcessBool :
                if boolItIsTheVeryFirstSubepochOfThisProcess :
                    [channsOfSegmentsForSubepPerPathwayVal,
                    labelsForCentralOfSegmentsForSubepVal] = getTheArraysOfImageChannelsAndLesionsToLoadToGpuForSubepoch(myLogger,
                                                                        1,
                                                                        cnn3dWrapper,
                                                                        maxNumSubjectsLoadedPerSubepoch,
                                                                        imagePartsLoadedInGpuPerSubepochValidation,
                                                                        samplingTypeInstanceValidation,
                                                                        
                                                                        listOfFilepathsToEachChannelOfEachPatientValidation,
                                                                        
                                                                        listOfFilepathsToGtLabelsOfEachPatientValidationOnSamplesAndDsc,
                                                                        
                                                                        providedRoiMaskForValidationBool,
                                                                        listOfFilepathsToRoiMaskOfEachPatientValidation,
                                                                        
                                                                        providedWeightMapsToSampleForEachCategoryValidation,
                                                                        forEachSamplingCategory_aListOfFilepathsToWeightMapsOfEachPatientValidation,
                                                                        
                                                                        useSameSubChannelsAsSingleScale,
                                                                        
                                                                        listOfFilepathsToEachSubsampledChannelOfEachPatientValidation,
                                                                        
                                                                        padInputImagesBool,
                                                                        smoothChannelsWithGaussFilteringStdsForNormalAndSubsampledImage,
                                                                        normAugmNone0OnImages1OrSegments2AlreadyNormalized1SubtrUpToPropOfStdAndDivideWithUpToPerc=[0,-1,-1,-1],
                                                                        reflectImageWithHalfProbDuringTraining = [0,0,0]
                                                                        )
                    boolItIsTheVeryFirstSubepochOfThisProcess = False
                else : #It was done in parallel with the training of the previous epoch, just grab the results...
                    [channsOfSegmentsForSubepPerPathwayVal,
                    labelsForCentralOfSegmentsForSubepVal] = parallelJobToGetDataForNextValidation() #fromParallelProcessing that had started from last loop when it was submitted.
                    
                #------------------------------LOAD DATA FOR VALIDATION----------------------
                myLogger.print3("Loading Validation data for subepoch #"+str(subepoch)+" on shared variable...")
                start_loadingToGpu_time = time.clock()
                
                numberOfBatchesValidation = len(channsOfSegmentsForSubepPerPathwayVal[0]) // cnn3dInstance.batchSizeValidation #Computed with number of extracted samples, in case I dont manage to extract as many as I wanted initially.
                
                myLogger.print3("DEBUG: For Validation, loading to shared variable that many Segments: " + str(len(channsOfSegmentsForSubepPerPathwayVal[0])))
                
                cnn3dInstance.sharedInpXVal.set_value(channsOfSegmentsForSubepPerPathwayVal[0], borrow=borrowFlag) # Primary pathway
                for index in xrange(len(channsOfSegmentsForSubepPerPathwayVal[1:])) :
                    cnn3dInstance.sharedInpXPerSubsListVal[index].set_value(channsOfSegmentsForSubepPerPathwayVal[1+index], borrow=borrowFlag)
                cnn3dInstance.sharedLabelsYVal.set_value(labelsForCentralOfSegmentsForSubepVal, borrow=borrowFlag)
                channsOfSegmentsForSubepPerPathwayVal = ""
                labelsForCentralOfSegmentsForSubepVal = ""
                
                end_loadingToGpu_time = time.clock()
                myLogger.print3("TIMING: Loading sharedVariables for Validation in epoch|subepoch="+str(epoch)+"|"+str(subepoch)+" took time: "+str(end_loadingToGpu_time-start_loadingToGpu_time)+"(s)")
                
                
                #------------------------SUBMIT PARALLEL JOB TO GET TRAINING DATA FOR NEXT TRAINING-----------------
                #submit the parallel job
                myLogger.print3("PARALLEL: Before Validation in subepoch #" +str(subepoch) + ", the parallel job for extracting Segments for the next Training is submitted.")
                parallelJobToGetDataForNextTraining = job_server.submit(getTheArraysOfImageChannelsAndLesionsToLoadToGpuForSubepoch, #local function to call and execute in parallel.
                                                                        tupleWithParametersForTraining, #tuple with the arguments required
                                                                        tupleWithLocalFunctionsThatWillBeCalledByTheMainJob, #tuple of local functions that I need to call
                                                                        tupleWithModulesToImportWhichAreUsedByTheJobFunctions) #tuple of the external modules that I need, of which I am calling functions (not the mods of the ext-functions).
                
                #------------------------------------DO VALIDATION--------------------------------
                myLogger.print3("-V-V-V-V-V- Now Validating for this subepoch before commencing the training iterations... -V-V-V-V-V-")
                start_validationForSubepoch_time = time.clock()
                
                train0orValidation1 = 1 #validation
                vectorWithWeightsOfTheClassesForCostFunctionOfTraining = 'placeholder' #only used in training
                
                doTrainOrValidationOnBatchesAndReturnMeanAccuraciesOfSubepoch(myLogger,
                                                                            train0orValidation1,
                                                                            numberOfBatchesValidation, # Computed by the number of extracted samples. So, adapts.
                                                                            cnn3dInstance,
                                                                            vectorWithWeightsOfTheClassesForCostFunctionOfTraining,
                                                                            subepoch,
                                                                            validationAccuracyMonitorForEpoch)
                cnn3dInstance.freeGpuValidationData()
                
                end_validationForSubepoch_time = time.clock()
                myLogger.print3("TIMING: Validating on the batches of this subepoch #" + str(subepoch) + " took time: "+str(end_validationForSubepoch_time-start_validationForSubepoch_time)+"(s)")
                
                #Update cnn's top achieved validation accuracy if needed: (for the autoReduction of Learning Rate.)
                cnn3dInstance.checkMeanValidationAccOfLastEpochAndUpdateCnnsTopAccAchievedIfNeeded(myLogger,
                                                                                    validationAccuracyMonitorForEpoch.getMeanEmpiricalAccuracyOfEpoch(),
                                                                                    minIncreaseInValidationAccuracyConsideredForLrSchedule)
            #-------------------END OF THE VALIDATION-DURING-TRAINING-LOOP-------------------------
            
            
            #-------------------------GET DATA FOR THIS SUBEPOCH's TRAINING---------------------------------
            if (not performValidationOnSamplesDuringTrainingProcessBool) and boolItIsTheVeryFirstSubepochOfThisProcess :                    
                [channsOfSegmentsForSubepPerPathwayTrain,
                labelsForCentralOfSegmentsForSubepTrain] = getTheArraysOfImageChannelsAndLesionsToLoadToGpuForSubepoch(myLogger,
                                                                        0,
                                                                        cnn3dWrapper,
                                                                        maxNumSubjectsLoadedPerSubepoch,
                                                                        imagePartsLoadedInGpuPerSubepoch,
                                                                        samplingTypeInstanceTraining,
                                                                        
                                                                        listOfFilepathsToEachChannelOfEachPatientTraining,
                                                                        
                                                                        listOfFilepathsToGtLabelsOfEachPatientTraining,
                                                                        
                                                                        providedRoiMaskForTrainingBool,
                                                                        listOfFilepathsToRoiMaskOfEachPatientTraining,
                                                                        
                                                                        providedWeightMapsToSampleForEachCategoryTraining,
                                                                        forEachSamplingCategory_aListOfFilepathsToWeightMapsOfEachPatientTraining,
                                                                        
                                                                        useSameSubChannelsAsSingleScale,
                                                                        
                                                                        listOfFilepathsToEachSubsampledChannelOfEachPatientTraining,
                                                                        
                                                                        padInputImagesBool,
                                                                        smoothChannelsWithGaussFilteringStdsForNormalAndSubsampledImage,
                                                                        normAugmNone0OnImages1OrSegments2AlreadyNormalized1SubtrUpToPropOfStdAndDivideWithUpToPerc,
                                                                        reflectImageWithHalfProbDuringTraining
                                                                        )
                boolItIsTheVeryFirstSubepochOfThisProcess = False
            else :
                #It was done in parallel with the validation (or with previous training iteration, in case I am not performing validation).
                [channsOfSegmentsForSubepPerPathwayTrain,
                labelsForCentralOfSegmentsForSubepTrain] = parallelJobToGetDataForNextTraining() #fromParallelProcessing that had started from last loop when it was submitted.
                
            #-------------------------COMPUTE CLASS-WEIGHTS, TO WEIGHT COST FUNCTION AND COUNTER CLASS IMBALANCE----------------------
            #Do it for only few epochs, until I get to an ok local minima neighbourhood.
            if cnn3dInstance.numberOfEpochsTrained < numberOfEpochsToWeightTheClassesInTheCostFunction :
                numOfPatchesInTheSubepoch_notParts = np.prod(labelsForCentralOfSegmentsForSubepTrain.shape)
                actualNumOfPatchesPerClassInTheSubepoch_notParts = np.bincount(np.ravel(labelsForCentralOfSegmentsForSubepTrain).astype(int))
                # yx - y1 = (x - x1) * (y2 - y1)/(x2 - x1)
                # yx = the multiplier I currently want, y1 = the multiplier at the begining, y2 = the multiplier at the end
                # x = current epoch, x1 = epoch where linear decrease starts, x2 = epoch where linear decrease ends
                y1 = (1./(actualNumOfPatchesPerClassInTheSubepoch_notParts+TINY_FLOAT)) * (numOfPatchesInTheSubepoch_notParts*1.0/cnn3dInstance.numberOfOutputClasses)
                y2 = 1.
                x1 = 0. * number_of_subepochs # linear decrease starts from epoch=0
                x2 = numberOfEpochsToWeightTheClassesInTheCostFunction * number_of_subepochs
                x = cnn3dInstance.numberOfEpochsTrained * number_of_subepochs + subepoch
                yx = (x - x1) * (y2 - y1)/(x2 - x1) + y1
                vectorWithWeightsOfTheClassesForCostFunctionOfTraining = np.asarray(yx, dtype="float32")
                myLogger.print3("UPDATE: [Weight of Classes] Setting the weights of the classes in the cost function to: " +str(vectorWithWeightsOfTheClassesForCostFunctionOfTraining))
            else :
                vectorWithWeightsOfTheClassesForCostFunctionOfTraining = np.ones(cnn3dInstance.numberOfOutputClasses, dtype='float32')
                
            #------------------- Learning Rate Schedule ------------------------
            # I must make a learning-rate-manager to encapsulate all these... Very ugly currently... All othere LR schedules are at the outer loop, per epoch.
            if (lowerLrByStable0orAuto1orPredefined2orExponential3Schedule == 4) :
                myLogger.print3("DEBUG: Going to change Learning Rate according to POLY schedule:")
                #newLearningRate = initLr * ( 1 - iter/max_iter) ^ power. Power = 0.9 in parsenet, which we validated to behave ok.
                currentIteration = cnn3dInstance.numberOfEpochsTrained * number_of_subepochs + subepoch
                max_iterations = n_epochs * number_of_subepochs
                newLearningRate = cnn3dInstance.initialLearningRate * pow( 1.0 - 1.0*currentIteration/max_iterations , 0.9)
                myLogger.print3("DEBUG: new learning rate was calculated: " +str(newLearningRate))
                cnn3dInstance.change_learning_rate_of_a_cnn(newLearningRate, myLogger)
                
            #----------------------------------LOAD TRAINING DATA ON GPU-------------------------------
            myLogger.print3("Loading Training data for subepoch #"+str(subepoch)+" on shared variable...")
            start_loadingToGpu_time = time.clock()
            
            numberOfBatchesTraining = len(channsOfSegmentsForSubepPerPathwayTrain[0]) // cnn3dInstance.batchSize #Computed with number of extracted samples, in case I dont manage to extract as many as I wanted initially.
            
            cnn3dInstance.sharedInpXTrain.set_value(channsOfSegmentsForSubepPerPathwayTrain[0], borrow=borrowFlag) # Primary pathway
            for index in xrange(len(channsOfSegmentsForSubepPerPathwayTrain[1:])) :
                cnn3dInstance.sharedInpXPerSubsListTrain[index].set_value(channsOfSegmentsForSubepPerPathwayTrain[1+index], borrow=borrowFlag)
            cnn3dInstance.sharedLabelsYTrain.set_value(labelsForCentralOfSegmentsForSubepTrain, borrow=borrowFlag)
            channsOfSegmentsForSubepPerPathwayTrain = ""
            labelsForCentralOfSegmentsForSubepTrain = ""
            
            end_loadingToGpu_time = time.clock()
            myLogger.print3("TIMING: Loading sharedVariables for Training in epoch|subepoch="+str(epoch)+"|"+str(subepoch)+" took time: "+str(end_loadingToGpu_time-start_loadingToGpu_time)+"(s)")
            
            
            #------------------------SUBMIT PARALLEL JOB TO GET VALIDATION/TRAINING DATA (if val is/not performed) FOR NEXT SUBEPOCH-----------------
            if performValidationOnSamplesDuringTrainingProcessBool :
                #submit the parallel job
                myLogger.print3("PARALLEL: Before Training in subepoch #" +str(subepoch) + ", submitting the parallel job for extracting Segments for the next Validation.")
                parallelJobToGetDataForNextValidation = job_server.submit(getTheArraysOfImageChannelsAndLesionsToLoadToGpuForSubepoch, #local function to call and execute in parallel.
                                                                            tupleWithParametersForValidation, #tuple with the arguments required
                                                                            tupleWithLocalFunctionsThatWillBeCalledByTheMainJob, #tuple of local functions that I need to call
                                                                            tupleWithModulesToImportWhichAreUsedByTheJobFunctions) #tuple of the external modules that I need, of which I am calling functions (not the mods of the ext-functions).
            else : #extract in parallel the samples for the next subepoch's training.
                myLogger.print3("PARALLEL: Before Training in subepoch #" +str(subepoch) + ", submitting the parallel job for extracting Segments for the next Training.")
                parallelJobToGetDataForNextTraining = job_server.submit(getTheArraysOfImageChannelsAndLesionsToLoadToGpuForSubepoch, #local function to call and execute in parallel.
                                                                            tupleWithParametersForTraining, #tuple with the arguments required
                                                                            tupleWithLocalFunctionsThatWillBeCalledByTheMainJob, #tuple of local functions that I need to call
                                                                            tupleWithModulesToImportWhichAreUsedByTheJobFunctions) #tuple of the external modules that I need, of which I am calling
                
            #-------------------------------START TRAINING IN BATCHES------------------------------
            myLogger.print3("-T-T-T-T-T- Now Training for this subepoch... This may take a few minutes... -T-T-T-T-T-")
            start_trainingForSubepoch_time = time.clock()
            
            train0orValidation1 = 0 #training
            doTrainOrValidationOnBatchesAndReturnMeanAccuraciesOfSubepoch(myLogger,
                                                                        train0orValidation1,
                                                                        numberOfBatchesTraining,
                                                                        cnn3dInstance,
                                                                        vectorWithWeightsOfTheClassesForCostFunctionOfTraining,
                                                                        subepoch,
                                                                        trainingAccuracyMonitorForEpoch)
            cnn3dInstance.freeGpuTrainingData()
            
            end_trainingForSubepoch_time = time.clock()
            myLogger.print3("TIMING: Training on the batches of this subepoch #" + str(subepoch) + " took time: "+str(end_trainingForSubepoch_time-start_trainingForSubepoch_time)+"(s)")
            
        myLogger.print3("~~~~~~~~~~~~~~~~~~~~~~~~~~~~~~~~~~~~~~~~~~~~~~~~~~~~~~~~~~~~~~~~~~~~~~~~~~~~~~~~~~~~~~~~~~~~~~~~~~~~~~" )
        myLogger.print3("~~~~~~~~~~~~~~~~~~ Epoch #" + str(epoch) + " finished. Reporting Accuracy over whole epoch. ~~~~~~~~~~~~~~~~~~" )
        myLogger.print3("~~~~~~~~~~~~~~~~~~~~~~~~~~~~~~~~~~~~~~~~~~~~~~~~~~~~~~~~~~~~~~~~~~~~~~~~~~~~~~~~~~~~~~~~~~~~~~~~~~~~~~" )
        
        if performValidationOnSamplesDuringTrainingProcessBool :
            validationAccuracyMonitorForEpoch.reportMeanAccyracyOfEpoch()
        trainingAccuracyMonitorForEpoch.reportMeanAccyracyOfEpoch()
        
        del trainingAccuracyMonitorForEpoch; del validationAccuracyMonitorForEpoch;
        
        #=======================Learning Rate Schedule.=========================
        if (lowerLrByStable0orAuto1orPredefined2orExponential3Schedule == 0) and (numEpochsToWaitBeforeLowerLR > 0) and (cnn3dInstance.numberOfEpochsTrained % numEpochsToWaitBeforeLowerLR)==0 :
            # STABLE LR SCHEDULE"
            myLogger.print3("DEBUG: Going to lower Learning Rate because of STABLE schedule! The CNN has now been trained for: " + str(cnn3dInstance.numberOfEpochsTrained) + " epochs. I need to decrease LR every: " + str(numEpochsToWaitBeforeLowerLR) + " epochs.")
            cnn3dInstance.divide_learning_rate_of_a_cnn_by(divideLrBy, myLogger)
        elif (lowerLrByStable0orAuto1orPredefined2orExponential3Schedule == 1) and (numEpochsToWaitBeforeLowerLR > 0) :
            # AUTO LR SCHEDULE!
            if not performValidationOnSamplesDuringTrainingProcessBool : #This flag should have been set True from the start if training should do Auto-schedule. If we get in here, this is a bug.
                myLogger.print3("ERROR: For Auto-schedule I need to be performing validation-on-samples during the training-process. The flag performValidationOnSamplesDuringTrainingProcessBool should have been set to True. Instead it seems it was False and no validation was performed. This is a bug. Contact the developer, this should not have happened. Try another Learning Rate schedule for now! Exiting.")
                exit(1)
            if (cnn3dInstance.numberOfEpochsTrained >= cnn3dInstance.topMeanValidationAccuracyAchievedInEpoch[1] + numEpochsToWaitBeforeLowerLR) and \
                    (cnn3dInstance.numberOfEpochsTrained >= cnn3dInstance.lastEpochAtTheEndOfWhichLrWasLowered + numEpochsToWaitBeforeLowerLR) :
                myLogger.print3("DEBUG: Going to lower Learning Rate because of AUTO schedule! The CNN has now been trained for: " + str(cnn3dInstance.numberOfEpochsTrained) + " epochs. Epoch with last highest achieved validation accuracy: " + str(cnn3dInstance.topMeanValidationAccuracyAchievedInEpoch[1]) + ", and epoch that Learning Rate was last lowered: " + str(cnn3dInstance.lastEpochAtTheEndOfWhichLrWasLowered) + ". I waited for increase in accuracy for: " +str(numEpochsToWaitBeforeLowerLR) + " epochs. Going to lower Learning Rate...")
                cnn3dInstance.divide_learning_rate_of_a_cnn_by(divideLrBy, myLogger)
        elif (lowerLrByStable0orAuto1orPredefined2orExponential3Schedule == 2) and (cnn3dInstance.numberOfEpochsTrained in lowerLrAtTheEndOfTheseEpochsPredefinedScheduleList) :
            #Predefined Schedule.
            myLogger.print3("DEBUG: Going to lower Learning Rate because of PREDEFINED schedule! The CNN has now been trained for: " + str(cnn3dInstance.numberOfEpochsTrained) + " epochs. I need to decrease after that many epochs: " + str(lowerLrAtTheEndOfTheseEpochsPredefinedScheduleList))
            cnn3dInstance.divide_learning_rate_of_a_cnn_by(divideLrBy, myLogger)
        elif (lowerLrByStable0orAuto1orPredefined2orExponential3Schedule == 3 and cnn3dInstance.numberOfEpochsTrained >= exponentialScheduleForLrAndMom[0]) :
            myLogger.print3("DEBUG: Going to lower Learning Rate and Increase Momentum because of EXPONENTIAL schedule! The CNN has now been trained for: " + str(cnn3dInstance.numberOfEpochsTrained) + " epochs.")
            minEpochToLowerLr = exponentialScheduleForLrAndMom[0]          
            #newLearningRate = initialLearningRate * gamma^t. gamma = {t-th}root(valueIwantLrToHaveAtTimepointT / initialLearningRate)
            gammaForExpSchedule = pow( ( cnn3dInstance.initialLearningRate*exponentialScheduleForLrAndMom[1] * 1.0) / cnn3dInstance.initialLearningRate, 1.0 / (n_epochs-minEpochToLowerLr))
            newLearningRate = cnn3dInstance.initialLearningRate * pow(gammaForExpSchedule, cnn3dInstance.numberOfEpochsTrained-minEpochToLowerLr + 1.0)
            #Momentum increased linearly.
            newMomentum = ((cnn3dInstance.numberOfEpochsTrained - minEpochToLowerLr + 1) - (n_epochs-minEpochToLowerLr))*1.0 / (n_epochs - minEpochToLowerLr) * (exponentialScheduleForLrAndMom[2] - cnn3dInstance.initialMomentum) + exponentialScheduleForLrAndMom[2]
            print("DEBUG: new learning rate was calculated: ", newLearningRate, " and new Momentum: ", newMomentum)
            cnn3dInstance.change_learning_rate_of_a_cnn(newLearningRate, myLogger)
            cnn3dInstance.change_momentum_of_a_cnn(newMomentum, myLogger)
            
        #================== Everything for epoch has finished. =======================
        #Training finished. Update the number of epochs that the cnn was trained.
        cnn3dInstance.increaseNumberOfEpochsTrained()
        
        myLogger.print3("SAVING: Epoch #"+str(epoch)+" finished. Saving CNN model.")
        dump_cnn_to_gzip_file_dotSave(cnn3dInstance, fileToSaveTrainedCnnModelTo+"."+datetimeNowAsStr(), myLogger)
        end_epoch_time = time.clock()
        myLogger.print3("TIMING: The whole Epoch #"+str(epoch)+" took time: "+str(end_epoch_time-start_epoch_time)+"(s)")
        myLogger.print3("~~~~~~~~~~~~~~~~~~~~~~~~~~~~~~~~~ End of Training Epoch. Model was Saved. ~~~~~~~~~~~~~~~~~~~~~~~~~~~~~~~~~~~~~~~~~~~~~~")
        
        if performFullInferenceOnValidationImagesEveryFewEpochsBool and (cnn3dInstance.numberOfEpochsTrained != 0) and (cnn3dInstance.numberOfEpochsTrained % everyThatManyEpochsComputeDiceOnTheFullValidationImages == 0) :
            myLogger.print3("***Starting validation with Full Inference / Segmentation on validation subjects for Epoch #"+str(epoch)+"...***")
            validation0orTesting1 = 0
            #do_validation_or_testing(myLogger,
            performInferenceForTestingOnWholeVolumes(myLogger,
                                    validation0orTesting1,
                                    savePredictionImagesSegmentationAndProbMapsListWhenEvaluatingDiceForValidation,
                                    cnn3dInstance,
                                    
                                    listOfFilepathsToEachChannelOfEachPatientValidation,
                                    
                                    providedGtForValidationBool,
                                    listOfFilepathsToGtLabelsOfEachPatientValidationOnSamplesAndDsc,
                                    
                                    providedRoiMaskForValidationBool,
                                    listOfFilepathsToRoiMaskOfEachPatientValidation,
                                    
                                    borrowFlag,
                                    listOfNamesToGiveToPredictionsIfSavingResults = "Placeholder" if not savePredictionImagesSegmentationAndProbMapsListWhenEvaluatingDiceForValidation else listOfNamesToGiveToPredictionsValidationIfSavingWhenEvalDice,
                                    
                                    #----Preprocessing------
                                    padInputImagesBool=padInputImagesBool,
                                    smoothChannelsWithGaussFilteringStdsForNormalAndSubsampledImage=smoothChannelsWithGaussFilteringStdsForNormalAndSubsampledImage,
                                    
                                    #for the cnn extension
                                    useSameSubChannelsAsSingleScale=useSameSubChannelsAsSingleScale,
                                    
                                    listOfFilepathsToEachSubsampledChannelOfEachPatient=listOfFilepathsToEachSubsampledChannelOfEachPatientValidation,
                                    
                                    #--------For FM visualisation---------
                                    saveIndividualFmImagesForVisualisation=saveIndividualFmImagesForVisualisation,
                                    saveMultidimensionalImageWithAllFms=saveMultidimensionalImageWithAllFms,
                                    indicesOfFmsToVisualisePerPathwayTypeAndPerLayer=indicesOfFmsToVisualisePerPathwayTypeAndPerLayer,
                                    listOfNamesToGiveToFmVisualisationsIfSaving=listOfNamesToGiveToFmVisualisationsIfSaving
                                    )
            
    dump_cnn_to_gzip_file_dotSave(cnn3dInstance, fileToSaveTrainedCnnModelTo+".final."+datetimeNowAsStr(), myLogger)
    
    end_training_time = time.clock()
    myLogger.print3("TIMING: Training process took time: "+str(end_training_time-start_training_time)+"(s)")
    myLogger.print3("The whole do_training() function has finished.")
    
    
#---------------------------------------------TESTING-------------------------------------

def performInferenceForTestingOnWholeVolumes(myLogger,
                            validation0orTesting1,
                            savePredictionImagesSegmentationAndProbMapsList,
                            cnn3dInstance,
                            
                            listOfFilepathsToEachChannelOfEachPatient,
                            
                            providedGtLabelsBool, #boolean. DSC calculation will be performed if this is provided.
                            listOfFilepathsToGtLabelsOfEachPatient,
                            
                            providedRoiMaskForFastInfBool,
                            listOfFilepathsToRoiMaskFastInfOfEachPatient,
                            
                            borrowFlag,
                            listOfNamesToGiveToPredictionsIfSavingResults,
                            
                            #----Preprocessing------
                            padInputImagesBool,
                            smoothChannelsWithGaussFilteringStdsForNormalAndSubsampledImage,
                            
                            useSameSubChannelsAsSingleScale,
                            listOfFilepathsToEachSubsampledChannelOfEachPatient,
                            
                            #--------For FM visualisation---------
                            saveIndividualFmImagesForVisualisation,
                            saveMultidimensionalImageWithAllFms,
                            indicesOfFmsToVisualisePerPathwayTypeAndPerLayer,#NOTE: saveIndividualFmImagesForVisualisation should contain an entry per pathwayType, even if just []. If not [], the list should contain one entry per layer of the pathway, even if just []. The layer entries, if not [], they should have to integers, lower and upper FM to visualise. Excluding the highest index.
                            listOfNamesToGiveToFmVisualisationsIfSaving
                            ) :
    validationOrTestingString = "Validation" if validation0orTesting1 == 0 else "Testing"
    myLogger.print3("###########################################################################################################")
    myLogger.print3("############################# Starting full Segmentation of " + str(validationOrTestingString) + " subjects ##########################")
    myLogger.print3("###########################################################################################################")
    
    start_validationOrTesting_time = time.clock()
    
    NA_PATTERN = AccuracyOfEpochMonitorSegmentation.NA_PATTERN
    
    NUMBER_OF_CLASSES = cnn3dInstance.numberOfOutputClasses
    
    total_number_of_images = len(listOfFilepathsToEachChannelOfEachPatient)    
    batch_size = cnn3dInstance.batchSizeTesting
    
    #one dice score for whole + for each class)
    # A list of dimensions: total_number_of_images X NUMBER_OF_CLASSES
    diceCoeffs1 = [ [-1] * NUMBER_OF_CLASSES for i in xrange(total_number_of_images) ] #AllpredictedLes/AllLesions
    diceCoeffs2 = [ [-1] * NUMBER_OF_CLASSES for i in xrange(total_number_of_images) ] #predictedInsideRoiMask/AllLesions
    diceCoeffs3 = [ [-1] * NUMBER_OF_CLASSES for i in xrange(total_number_of_images) ] #predictedInsideRoiMask/ LesionsInsideRoiMask (for comparisons)
    
    recFieldCnn = cnn3dInstance.recFieldCnn
    
    #stride is how much I move in each dimension to acquire the next imagePart. 
    #I move exactly the number I segment in the centre of each image part (originally this was 9^3 segmented per imagePart).
    numberOfCentralVoxelsClassified = cnn3dInstance.finalTargetLayer.outputShapeTest[2:]
    strideOfImagePartsPerDimensionInVoxels = numberOfCentralVoxelsClassified
    
    rczHalfRecFieldCnn = [ (recFieldCnn[i]-1)//2 for i in xrange(3) ]
    
    #Find the total number of feature maps that will be created:
    #NOTE: saveIndividualFmImagesForVisualisation should contain an entry per pathwayType, even if just []. If not [], the list should contain one entry per layer of the pathway, even if just []. The layer entries, if not [], they should have to integers, lower and upper FM to visualise.
    if saveIndividualFmImagesForVisualisation or saveMultidimensionalImageWithAllFms:
        totalNumberOfFMsToProcess = 0
        for pathway in cnn3dInstance.pathways :
            indicesOfFmsToVisualisePerLayerOfCertainPathway = indicesOfFmsToVisualisePerPathwayTypeAndPerLayer[ pathway.pType() ]
            if indicesOfFmsToVisualisePerLayerOfCertainPathway!=[] :
                for layer_i in xrange(len(pathway.getLayers())) :
                    indicesOfFmsToVisualiseForCertainLayerOfCertainPathway = indicesOfFmsToVisualisePerLayerOfCertainPathway[layer_i]
                    if indicesOfFmsToVisualiseForCertainLayerOfCertainPathway!=[] :
                        #If the user specifies to grab more feature maps than exist (eg 9999), correct it, replacing it with the number of FMs in the layer.
                        numberOfFeatureMapsInThisLayer = pathway.getLayer(layer_i).getNumberOfFeatureMaps()
                        indicesOfFmsToVisualiseForCertainLayerOfCertainPathway[1] = min(indicesOfFmsToVisualiseForCertainLayerOfCertainPathway[1], numberOfFeatureMapsInThisLayer)
                        totalNumberOfFMsToProcess += indicesOfFmsToVisualiseForCertainLayerOfCertainPathway[1] - indicesOfFmsToVisualiseForCertainLayerOfCertainPathway[0]
                        
    for image_i in xrange(total_number_of_images) :
        myLogger.print3("~~~~~~~~~~~~~~~~~~~~~~~~~~~~~~~~~~~~~~~~~~~~~~~~~~~~~~~~~~~~~~~~~~~~~~~~~~~~~~~")
        myLogger.print3("~~~~~~~~~~~~~~~~~~~~ Segmenting subject with index #"+str(image_i)+" ~~~~~~~~~~~~~~~~~~~~")
        
        #load the image channels in cpu
        
        [imageChannels, #a nparray(channels,dim0,dim1,dim2)
        gtLabelsImage, #only for accurate/correct DICE1-2 calculation
        roiMask,
        arrayWithWeightMapsWhereToSampleForEachCategory, #only used in training. Placeholder here.
        allSubsampledChannelsOfPatientInNpArray,  #a nparray(channels,dim0,dim1,dim2)
        tupleOfPaddingPerAxesLeftRight #( (padLeftR, padRightR), (padLeftC,padRightC), (padLeftZ,padRightZ)). All 0s when no padding.
        ] = actual_load_patient_images_from_filepath_and_return_nparrays(
                                                    myLogger,
                                                    2,
                                                    
                                                    image_i,
                                                    
                                                    listOfFilepathsToEachChannelOfEachPatient,
                                                    
                                                    providedGtLabelsBool,
                                                    listOfFilepathsToGtLabelsOfEachPatient,
                                                    
                                                    providedWeightMapsToSampleForEachCategory = False, # Says if weightMaps are provided. If true, must provide all. Placeholder in testing.
                                                    forEachSamplingCategory_aListOfFilepathsToWeightMapsOfEachPatient = "placeholder", # Placeholder in testing.
                                                    
                                                    providedRoiMaskBool = providedRoiMaskForFastInfBool,
                                                    listOfFilepathsToRoiMaskOfEachPatient = listOfFilepathsToRoiMaskFastInfOfEachPatient,
                                                    
                                                    useSameSubChannelsAsSingleScale = useSameSubChannelsAsSingleScale,
                                                    usingSubsampledPathways = cnn3dInstance.numSubsPaths > 0,
                                                    listOfFilepathsToEachSubsampledChannelOfEachPatient = listOfFilepathsToEachSubsampledChannelOfEachPatient,
                                                    
                                                    padInputImagesBool = padInputImagesBool,
                                                    cnnReceptiveField = recFieldCnn, # only used if padInputsBool
                                                    dimsOfPrimeSegmentRcz = cnn3dInstance.pathways[0].getShapeOfInput()[2][2:], # only used if padInputsBool
                                                    
                                                    smoothChannelsWithGaussFilteringStdsForNormalAndSubsampledImage = smoothChannelsWithGaussFilteringStdsForNormalAndSubsampledImage,
                                                    normAugmNone0OnImages1OrSegments2AlreadyNormalized1SubtrUpToPropOfStdAndDivideWithUpToPerc = [0, -1,-1,-1],
                                                    reflectImageWithHalfProb = [0,0,0]
                                                    )
        niiDimensions = list(imageChannels[0].shape)
        #The predicted probability-maps for the whole volume, one per class. Will be constructed by stitching together the predictions from each segment.
        predProbMapsPerClass = np.zeros([NUMBER_OF_CLASSES]+niiDimensions, dtype = "float32")
        #create the big array that will hold all the fms (for feature extraction, to save as a big multi-dim image).
        if saveIndividualFmImagesForVisualisation or saveMultidimensionalImageWithAllFms:
            multidimensionalImageWithAllToBeVisualisedFmsArray =  np.zeros([totalNumberOfFMsToProcess] + niiDimensions, dtype = "float32")
            
        # Tile the image and get all slices of the segments that it fully breaks down to.
        [sliceCoordsOfSegmentsInImage] = getCoordsOfAllSegmentsOfAnImage(myLogger=myLogger,
                                                                        dimsOfPrimarySegment=cnn3dInstance.pathways[0].getShapeOfInput()[2][2:],
                                                                        strideOfSegmentsPerDimInVoxels=strideOfImagePartsPerDimensionInVoxels,
                                                                        batch_size = batch_size,
                                                                        channelsOfImageNpArray = imageChannels,#chans,niiDims
                                                                        roiMask = roiMask
                                                                        )
        myLogger.print3("Starting to segment each image-part by calling the cnn.cnnTestModel(i). This part takes a few mins per volume...")
        
        #In the next part, for each imagePart in a batch I get from the cnn a vector with labels for the central voxels of the imagepart (9^3 originally).
        #I will reshape the 9^3 vector to a cube and "put it" in the new-segmentation-image, where it corresponds.
        #I have to find exactly to which voxels these labels correspond to. Consider that the image part is bigger than the 9^3 label box...
        #by half-patch at the top and half-patch at the bottom of each dimension.
        
        #Here I calculate how many imageParts can fit in each r-c-z direction/dimension.
        #It is how many times the stride (originally 9^3) can fit in the niiDimension-1patch (half up, half bottom)
        imagePartsPerRdirection = (niiDimensions[0]-recFieldCnn[0]+1) // strideOfImagePartsPerDimensionInVoxels[0]
        imagePartsPerCdirection = (niiDimensions[1]-recFieldCnn[1]+1) // strideOfImagePartsPerDimensionInVoxels[1]
        imagePartsPerZdirection = (niiDimensions[2]-recFieldCnn[2]+1) // strideOfImagePartsPerDimensionInVoxels[2]
        imagePartsPerZSlice = imagePartsPerRdirection*imagePartsPerCdirection
        
        totalNumberOfImagePartsToProcessForThisImage = len(sliceCoordsOfSegmentsInImage)
        myLogger.print3("Total number of Segments to process:"+str(totalNumberOfImagePartsToProcessForThisImage))
        
        imagePartOfConstructedProbMap_i = 0
        imagePartOfConstructedFeatureMaps_i = 0
        number_of_batches = totalNumberOfImagePartsToProcessForThisImage//batch_size
        extractTimePerSubject = 0; loadingTimePerSubject = 0; fwdPassTimePerSubject = 0
        for batch_i in xrange(number_of_batches) : #batch_size = how many image parts in one batch. Has to be the same with the batch_size it was created with. This is no problem for testing. Could do all at once, or just 1 image part at time.
            
            printProgressStep = max(1, number_of_batches//5)
            if batch_i%printProgressStep == 0:
                myLogger.print3("Processed "+str(batch_i*batch_size)+"/"+str(number_of_batches*batch_size)+" Segments.")
                
            # Extract the data for the segments of this batch. ( I could modularize extractDataOfASegmentFromImagesUsingSampledSliceCoords() of training and use it here as well. )
            start_extract_time = time.clock()
            sliceCoordsOfSegmentsInBatch = sliceCoordsOfSegmentsInImage[ batch_i*batch_size : (batch_i+1)*batch_size ]
            [channsOfSegmentsPerPath] = extractDataOfSegmentsUsingSampledSliceCoords(cnn3dInstance=cnn3dInstance,
                                                                                    sliceCoordsOfSegmentsToExtract=sliceCoordsOfSegmentsInBatch,
                                                                                    channelsOfImageNpArray=imageChannels,#chans,niiDims
                                                                                    channelsOfSubsampledImageNpArray=allSubsampledChannelsOfPatientInNpArray,
                                                                                    recFieldCnn=recFieldCnn
                                                                                    )
            end_extract_time = time.clock()
            extractTimePerSubject += end_extract_time - start_extract_time
            
            # Load the data of the batch on the GPU
            start_loading_time = time.clock()
            cnn3dInstance.sharedInpXTest.set_value(np.asarray(channsOfSegmentsPerPath[0], dtype='float32'), borrow=borrowFlag)
            for index in xrange(len(channsOfSegmentsPerPath[1:])) :
                cnn3dInstance.sharedInpXPerSubsListTest[index].set_value(np.asarray(channsOfSegmentsPerPath[1+index], dtype='float32'), borrow=borrowFlag)
            end_loading_time = time.clock()
            loadingTimePerSubject += end_loading_time - start_loading_time
            
            # Do the inference
            start_training_time = time.clock()
            featureMapsOfEachLayerAndPredictionProbabilitiesAtEndForATestBatch = cnn3dInstance.cnnTestAndVisualiseAllFmsFunction(0)
            end_training_time = time.clock()
            fwdPassTimePerSubject += end_training_time - start_training_time
            
            predictionForATestBatch = featureMapsOfEachLayerAndPredictionProbabilitiesAtEndForATestBatch[-1]
            listWithTheFmsOfAllLayersSortedByPathwayTypeForTheBatch = featureMapsOfEachLayerAndPredictionProbabilitiesAtEndForATestBatch[:-1]
            #No reshape needed, cause I now do it internally. But to dimensions (batchSize, FMs, R,C,Z).
            
            #~~~~~~~~~~~~~~~~CONSTRUCT THE PREDICTED PROBABILITY MAPS~~~~~~~~~~~~~~
            #From the results of this batch, create the prediction image by putting the predictions to the correct place in the image.
            for imagePart_in_this_batch_i in xrange(batch_size) :
                #Now put the label-cube in the new-label-segmentation-image, at the correct position. 
                #The very first label goes not in index 0,0,0 but half-patch further away! At the position of the central voxel of the top-left patch!
                sliceCoordsOfThisSegment = sliceCoordsOfSegmentsInImage[imagePartOfConstructedProbMap_i]
                coordsOfTopLeftVoxelForThisPart = [ sliceCoordsOfThisSegment[0][0], sliceCoordsOfThisSegment[1][0], sliceCoordsOfThisSegment[2][0] ]
                predProbMapsPerClass[
                        :,
                        coordsOfTopLeftVoxelForThisPart[0] + rczHalfRecFieldCnn[0] : coordsOfTopLeftVoxelForThisPart[0] + rczHalfRecFieldCnn[0] + strideOfImagePartsPerDimensionInVoxels[0],
                        coordsOfTopLeftVoxelForThisPart[1] + rczHalfRecFieldCnn[1] : coordsOfTopLeftVoxelForThisPart[1] + rczHalfRecFieldCnn[1] + strideOfImagePartsPerDimensionInVoxels[1],
                        coordsOfTopLeftVoxelForThisPart[2] + rczHalfRecFieldCnn[2] : coordsOfTopLeftVoxelForThisPart[2] + rczHalfRecFieldCnn[2] + strideOfImagePartsPerDimensionInVoxels[2],
                        ] = predictionForATestBatch[imagePart_in_this_batch_i]
                imagePartOfConstructedProbMap_i += 1
            #~~~~~~~~~~~~~FINISHED CONSTRUCTING THE PREDICTED PROBABILITY MAPS~~~~~~~
            
            #~~~~~~~~~~~~~~CONSTRUCT THE FEATURE MAPS FOR VISUALISATION~~~~~~~~~~~~~~~~~
            if saveIndividualFmImagesForVisualisation or saveMultidimensionalImageWithAllFms:
                fmsReturnedForATestBatchForCertainLayer = None
                #currentIndexInTheMultidimensionalImageWithAllToBeVisualisedFmsArray is the index in the multidimensional array that holds all the to-be-visualised-fms. It is the one that corresponds to the next to-be-visualised indexOfTheLayerInTheReturnedListByTheBatchTraining.
                currentIndexInTheMultidimensionalImageWithAllToBeVisualisedFmsArray = 0
                #indexOfTheLayerInTheReturnedListByTheBatchTraining is the index over all the layers in the returned list. I will work only with the ones specified to visualise.
                indexOfTheLayerInTheReturnedListByTheBatchTraining = -1
                
                for pathway in cnn3dInstance.pathways :
                    for layer_i in xrange(len(pathway.getLayers())) :
                        indexOfTheLayerInTheReturnedListByTheBatchTraining += 1
                        if indicesOfFmsToVisualisePerPathwayTypeAndPerLayer[ pathway.pType() ]==[] or indicesOfFmsToVisualisePerPathwayTypeAndPerLayer[ pathway.pType() ][layer_i]==[] :
                            continue
                        indicesOfFmsToExtractFromThisLayer = indicesOfFmsToVisualisePerPathwayTypeAndPerLayer[ pathway.pType() ][layer_i]
                        
                        fmsReturnedForATestBatchForCertainLayer = listWithTheFmsOfAllLayersSortedByPathwayTypeForTheBatch[indexOfTheLayerInTheReturnedListByTheBatchTraining][:, indicesOfFmsToExtractFromThisLayer[0]:indicesOfFmsToExtractFromThisLayer[1],:,:,:]
                        #We specify a range of fms to visualise from a layer. currentIndexInTheMultidimensionalImageWithAllToBeVisualisedFmsArray : highIndexOfFmsInTheMultidimensionalImageToFillInThisIterationExcluding defines were to put them in the multidimensional-image-array.
                        highIndexOfFmsInTheMultidimensionalImageToFillInThisIterationExcluding = currentIndexInTheMultidimensionalImageWithAllToBeVisualisedFmsArray + indicesOfFmsToExtractFromThisLayer[1] - indicesOfFmsToExtractFromThisLayer[0]
                        fmImageInMultidimArrayToReconstructInThisIteration = multidimensionalImageWithAllToBeVisualisedFmsArray[currentIndexInTheMultidimensionalImageWithAllToBeVisualisedFmsArray: highIndexOfFmsInTheMultidimensionalImageToFillInThisIterationExcluding]
                        
                        #=========================================================================================================================================
                        #====the following calculations could be move OUTSIDE THE FOR LOOPS, by using the kernel-size parameter (from the cnn instance) instead of the shape of the returned value.
                        #====fmsReturnedForATestBatchForCertainLayer.shape[2] - (numberOfCentralVoxelsClassified[0]-1) is essentially the width of the patch left after the convolutions.
                        #====These calculations are pathway and layer-specific. So they could be done once, prior to image processing, and results cached in a list to be accessed during the loop.
                        numberOfVoxToSubtrToGetPatchWidthAtThisFm_R =  numberOfCentralVoxelsClassified[0]-1 if pathway.pType() != pt.SUBS else int(math.ceil((numberOfCentralVoxelsClassified[0]*1.0)/pathway.subsFactor()[0]) -1)
                        numberOfVoxToSubtrToGetPatchWidthAtThisFm_C =  numberOfCentralVoxelsClassified[1]-1 if pathway.pType() != pt.SUBS else int(math.ceil((numberOfCentralVoxelsClassified[1]*1.0)/pathway.subsFactor()[1]) -1)
                        numberOfVoxToSubtrToGetPatchWidthAtThisFm_Z =  numberOfCentralVoxelsClassified[2]-1 if pathway.pType() != pt.SUBS else int(math.ceil((numberOfCentralVoxelsClassified[2]*1.0)/pathway.subsFactor()[2]) -1)
                        rPatchDimensionAtTheFmThatWeVisualiseAfterConvolutions = fmsReturnedForATestBatchForCertainLayer.shape[2] - numberOfVoxToSubtrToGetPatchWidthAtThisFm_R
                        cPatchDimensionAtTheFmThatWeVisualiseAfterConvolutions = fmsReturnedForATestBatchForCertainLayer.shape[3] - numberOfVoxToSubtrToGetPatchWidthAtThisFm_C
                        zPatchDimensionAtTheFmThatWeVisualiseAfterConvolutions = fmsReturnedForATestBatchForCertainLayer.shape[4] - numberOfVoxToSubtrToGetPatchWidthAtThisFm_Z
                        rOfTopLeftCentralVoxelAtTheFm = (rPatchDimensionAtTheFmThatWeVisualiseAfterConvolutions-1)//2 #-1 so that if width is even, I'll get the left voxel from the centre as 1st, which I THINK is how I am getting the patches from the original image.
                        cOfTopLeftCentralVoxelAtTheFm = (cPatchDimensionAtTheFmThatWeVisualiseAfterConvolutions-1)//2
                        zOfTopLeftCentralVoxelAtTheFm = (zPatchDimensionAtTheFmThatWeVisualiseAfterConvolutions-1)//2
                        
                        #the math.ceil / subsamplingFactor is a trick to make it work for even subsamplingFactor too. Eg 9/2=4.5 => Get 5. Combined with the trick at repeat, I get my correct number of central voxels hopefully.
                        numberOfCentralVoxelsToGetInDirectionR = int(math.ceil((numberOfCentralVoxelsClassified[0]*1.0)/pathway.subsFactor()[0])) if pathway.pType() == pt.SUBS else numberOfCentralVoxelsClassified[0]
                        numberOfCentralVoxelsToGetInDirectionC = int(math.ceil((numberOfCentralVoxelsClassified[1]*1.0)/pathway.subsFactor()[1])) if pathway.pType() == pt.SUBS else numberOfCentralVoxelsClassified[1]
                        numberOfCentralVoxelsToGetInDirectionZ = int(math.ceil((numberOfCentralVoxelsClassified[2]*1.0)/pathway.subsFactor()[2])) if pathway.pType() == pt.SUBS else numberOfCentralVoxelsClassified[2]
                        #=========================================================================================================================================
                        
                        #Grab the central voxels of the predicted fms from the cnn in this batch.
                        centralVoxelsOfAllFmsInLayer = fmsReturnedForATestBatchForCertainLayer[:, #batchsize
                                                            :, #number of featuremaps
                                                            rOfTopLeftCentralVoxelAtTheFm:rOfTopLeftCentralVoxelAtTheFm+numberOfCentralVoxelsToGetInDirectionR,
                                                            cOfTopLeftCentralVoxelAtTheFm:cOfTopLeftCentralVoxelAtTheFm+numberOfCentralVoxelsToGetInDirectionC,
                                                            zOfTopLeftCentralVoxelAtTheFm:zOfTopLeftCentralVoxelAtTheFm+numberOfCentralVoxelsToGetInDirectionZ
                                                            ]
                        #If the pathway that is visualised currently is the subsampled, I need to upsample the central voxels to the normal resolution, before reconstructing the image-fm.
                        if pathway.pType() == pt.SUBS : #subsampled layer. Remember that this returns smaller dimension outputs, cause it works in the subsampled space. I need to repeat it, to bring it to the dimensions of the normal-voxel-space.
                            expandedOutputOfFmsR = np.repeat(centralVoxelsOfAllFmsInLayer, pathway.subsFactor()[0],axis = 2)
                            expandedOutputOfFmsRC = np.repeat(expandedOutputOfFmsR, pathway.subsFactor()[1],axis = 3)
                            expandedOutputOfFmsRCZ = np.repeat(expandedOutputOfFmsRC, pathway.subsFactor()[2],axis = 4)
                            #The below is a trick to get correct number of voxels even when subsampling factor is even or not exact divisor of the number of central voxels.
                            #...This trick is coupled with the ceil() when getting the numberOfCentralVoxelsToGetInDirectionR above.
                            centralVoxelsOfAllFmsToBeVisualisedForWholeBatch = expandedOutputOfFmsRCZ[:,
                                                                                                    :,
                                                                                                    0:numberOfCentralVoxelsClassified[0],
                                                                                                    0:numberOfCentralVoxelsClassified[1],
                                                                                                    0:numberOfCentralVoxelsClassified[2]
                                                                                                    ]
                        else :
                            centralVoxelsOfAllFmsToBeVisualisedForWholeBatch = centralVoxelsOfAllFmsInLayer
                            
                        #----For every image part within this batch, reconstruct the corresponding part of the feature maps of the layer we are currently visualising in this loop.
                        for imagePart_in_this_batch_i in xrange(batch_size) :
                            #Now put the label-cube in the new-label-segmentation-image, at the correct position. 
                            #The very first label goes not in index 0,0,0 but half-patch further away! At the position of the central voxel of the top-left patch!
                            sliceCoordsOfThisSegment = sliceCoordsOfSegmentsInImage[imagePartOfConstructedFeatureMaps_i + imagePart_in_this_batch_i]
                            coordsOfTopLeftVoxelForThisPart = [ sliceCoordsOfThisSegment[0][0], sliceCoordsOfThisSegment[1][0], sliceCoordsOfThisSegment[2][0] ]
                            fmImageInMultidimArrayToReconstructInThisIteration[ # I put the central-predicted-voxels of all FMs to the corresponding, newly created images all at once.
                                    :, #last dimension is the number-of-Fms, I create an image for each.        
                                    coordsOfTopLeftVoxelForThisPart[0] + rczHalfRecFieldCnn[0] : coordsOfTopLeftVoxelForThisPart[0] + rczHalfRecFieldCnn[0] + strideOfImagePartsPerDimensionInVoxels[0],
                                    coordsOfTopLeftVoxelForThisPart[1] + rczHalfRecFieldCnn[1] : coordsOfTopLeftVoxelForThisPart[1] + rczHalfRecFieldCnn[1] + strideOfImagePartsPerDimensionInVoxels[1],
                                    coordsOfTopLeftVoxelForThisPart[2] + rczHalfRecFieldCnn[2] : coordsOfTopLeftVoxelForThisPart[2] + rczHalfRecFieldCnn[2] + strideOfImagePartsPerDimensionInVoxels[2]
                                    ] = centralVoxelsOfAllFmsToBeVisualisedForWholeBatch[imagePart_in_this_batch_i]
                        currentIndexInTheMultidimensionalImageWithAllToBeVisualisedFmsArray = highIndexOfFmsInTheMultidimensionalImageToFillInThisIterationExcluding
                imagePartOfConstructedFeatureMaps_i += batch_size #all the image parts before this were reconstructed for all layers and feature maps. Next batch-iteration should start from this 

            #~~~~~~~~~~~~~~~~~~FINISHED CONSTRUCTING THE FEATURE MAPS FOR VISUALISATION~~~~~~~~~~
            
        #Clear GPU from testing data.
        cnn3dInstance.freeGpuTestingData()
        
        myLogger.print3("TIMING: Segmentation of this subject: [Extracting:] "+ str(extractTimePerSubject) +\
                                                            " [Loading:] " + str(loadingTimePerSubject) +\
                                                            " [ForwardPass:] " + str(fwdPassTimePerSubject) +\
                                                            " [Total:] " + str(extractTimePerSubject+loadingTimePerSubject+fwdPassTimePerSubject) + "(s)")
        
        # ================ SAVE PREDICTIONS =====================
        #== saving predicted segmentations ==
        predSegmentation = np.argmax(predProbMapsPerClass, axis=0) #The segmentation.
        unpaddedPredSegmentation = predSegmentation if not padInputImagesBool else unpadCnnOutputs(predSegmentation, tupleOfPaddingPerAxesLeftRight)
        # Multiply with the below to zero-out anything outside the RoiMask if given. Provided that RoiMask is binary [0,1].
        unpaddedRoiMaskIfGivenElse1 = 1
        if isinstance(roiMask, (np.ndarray)) : #If roiMask was given:
            unpaddedRoiMaskIfGivenElse1 = roiMask if not padInputImagesBool else unpadCnnOutputs(roiMask, tupleOfPaddingPerAxesLeftRight)
            
        if savePredictionImagesSegmentationAndProbMapsList[0] == True : #save predicted segmentation
            npDtypeForPredictedImage = np.dtype(np.int16)
            suffixToAdd = "_Segm"
            #Save the image. Pass the filename paths of the normal image so that I can dublicate the header info, eg RAS transformation.
            unpaddedPredSegmentationWithinRoi = unpaddedPredSegmentation * unpaddedRoiMaskIfGivenElse1
            savePredictedImageToANewNiiWithHeaderFromOther( unpaddedPredSegmentationWithinRoi,
                                                            listOfNamesToGiveToPredictionsIfSavingResults,
                                                            listOfFilepathsToEachChannelOfEachPatient,
                                                            image_i,
                                                            suffixToAdd,
                                                            npDtypeForPredictedImage,
                                                            myLogger
                                                            )
        #== saving probability maps ==
        for class_i in xrange(0, NUMBER_OF_CLASSES) :
            if (len(savePredictionImagesSegmentationAndProbMapsList[1]) >= class_i + 1) and (savePredictionImagesSegmentationAndProbMapsList[1][class_i] == True) : #save predicted probMap for class
                npDtypeForPredictedImage = np.dtype(np.float32)
                suffixToAdd = "_ProbMapClass" + str(class_i)
                #Save the image. Pass the filename paths of the normal image so that I can dublicate the header info, eg RAS transformation.
                predProbMapClassI = predProbMapsPerClass[class_i,:,:,:]
                unpaddedPredProbMapClassI = predProbMapClassI if not padInputImagesBool else unpadCnnOutputs(predProbMapClassI, tupleOfPaddingPerAxesLeftRight)
                unpaddedPredProbMapClassIWithinRoi = unpaddedPredProbMapClassI * unpaddedRoiMaskIfGivenElse1
                savePredictedImageToANewNiiWithHeaderFromOther( unpaddedPredProbMapClassIWithinRoi,
                                                                listOfNamesToGiveToPredictionsIfSavingResults,
                                                                listOfFilepathsToEachChannelOfEachPatient,
                                                                image_i,
                                                                suffixToAdd,
                                                                npDtypeForPredictedImage,
                                                                myLogger
                                                                )
        #== saving feature maps ==
        if saveIndividualFmImagesForVisualisation :
            currentIndexInTheMultidimensionalImageWithAllToBeVisualisedFmsArray = 0
            for pathway_i in xrange( len(cnn3dInstance.pathways) ) :
                pathway = cnn3dInstance.pathways[pathway_i]
                indicesOfFmsToVisualisePerLayerOfCertainPathway = indicesOfFmsToVisualisePerPathwayTypeAndPerLayer[ pathway.pType() ]
                if indicesOfFmsToVisualisePerLayerOfCertainPathway!=[] :
                    for layer_i in xrange( len(pathway.getLayers()) ) :
                        indicesOfFmsToVisualiseForCertainLayerOfCertainPathway = indicesOfFmsToVisualisePerLayerOfCertainPathway[layer_i]
                        if indicesOfFmsToVisualiseForCertainLayerOfCertainPathway!=[] :
                            #If the user specifies to grab more feature maps than exist (eg 9999), correct it, replacing it with the number of FMs in the layer.
                            for fmActualNumber in xrange(indicesOfFmsToVisualiseForCertainLayerOfCertainPathway[0], indicesOfFmsToVisualiseForCertainLayerOfCertainPathway[1]) :
                                fmToSave = multidimensionalImageWithAllToBeVisualisedFmsArray[currentIndexInTheMultidimensionalImageWithAllToBeVisualisedFmsArray]
                                unpaddedFmToSave = fmToSave if not padInputImagesBool else unpadCnnOutputs(fmToSave, tupleOfPaddingPerAxesLeftRight)
                                saveFmActivationImageToANewNiiWithHeaderFromOther(  unpaddedFmToSave,
                                                                                    listOfNamesToGiveToFmVisualisationsIfSaving,
                                                                                    listOfFilepathsToEachChannelOfEachPatient,
                                                                                    image_i,
                                                                                    pathway_i,
                                                                                    layer_i,
                                                                                    fmActualNumber,
                                                                                    myLogger
                                                                                    ) 
                                currentIndexInTheMultidimensionalImageWithAllToBeVisualisedFmsArray += 1
        if saveMultidimensionalImageWithAllFms :
            multidimensionalImageWithAllToBeVisualisedFmsArrayWith4thDimAsFms =  np.transpose(multidimensionalImageWithAllToBeVisualisedFmsArray, (1,2,3, 0) )
            unpaddedMultidimensionalImageWithAllToBeVisualisedFmsArrayWith4thDimAsFms = multidimensionalImageWithAllToBeVisualisedFmsArrayWith4thDimAsFms if not padInputImagesBool else \
                unpadCnnOutputs(multidimensionalImageWithAllToBeVisualisedFmsArrayWith4thDimAsFms, tupleOfPaddingPerAxesLeftRight)
            #Save a multidimensional Nii image. 3D Image, with the 4th dimension being all the Fms...
            saveMultidimensionalImageWithAllVisualisedFmsToANewNiiWithHeaderFromOther(  unpaddedMultidimensionalImageWithAllToBeVisualisedFmsArrayWith4thDimAsFms,
                                                                                        listOfNamesToGiveToFmVisualisationsIfSaving,
                                                                                        listOfFilepathsToEachChannelOfEachPatient,
                                                                                        image_i,
                                                                                        myLogger )
        #================= FINISHED SAVING RESULTS ====================
        
        #================= EVALUATE DSC FOR EACH SUBJECT ========================
        if providedGtLabelsBool : # Ground Truth was provided for calculation of DSC. Do DSC calculation.
            myLogger.print3("+++++++++++++++++++++ Reporting Segmentation Metrics for the subject #" + str(image_i) + " ++++++++++++++++++++++++++")
            #Unpad whatever needed.
            unpaddedGtLabelsImage = gtLabelsImage if not padInputImagesBool else unpadCnnOutputs(gtLabelsImage, tupleOfPaddingPerAxesLeftRight)
            #calculate DSC per class.
            for class_i in xrange(0, NUMBER_OF_CLASSES) :
                if class_i == 0 : #in this case, do the evaluation for the segmentation of the WHOLE FOREGROUND (ie, all classes merged except background)
                    binaryPredSegmClassI = unpaddedPredSegmentation > 0 # Merge every class except the background (assumed to be label == 0 )
                    binaryGtLabelClassI = unpaddedGtLabelsImage > 0
                else :
                    binaryPredSegmClassI = unpaddedPredSegmentation == class_i
                    binaryGtLabelClassI = unpaddedGtLabelsImage == class_i
                    
                binaryPredSegmClassIWithinRoi = binaryPredSegmClassI * unpaddedRoiMaskIfGivenElse1
                
                #Calculate the 3 Dices. Dice1 = Allpredicted/allLesions, Dice2 = PredictedWithinRoiMask / AllLesions , Dice3 = PredictedWithinRoiMask / LesionsInsideRoiMask.
                #Dice1 = Allpredicted/allLesions
<<<<<<< HEAD
                diceCoeff1 = calculateDiceCoefficient(booleanPredictedLabelImage, booleanGtLesionLabelsForDiceEvaluation_unstripped)
                diceCoeffs1[image_i][class_i] = diceCoeff1 if diceCoeff1 != -1 else NA_PATTERN
                #Dice2 = PredictedWithinBrainMask / AllLesions
                diceCoeff2 = calculateDiceCoefficient(predictedLabelImageConvolvedWithBrainMask, booleanGtLesionLabelsForDiceEvaluation_unstripped)
                diceCoeffs2[image_i][class_i] = diceCoeff2 if diceCoeff2 != -1 else NA_PATTERN
                #Dice3 = PredictedWithinBrainMask / LesionsInsideBrainMask
                diceCoeff3 = calculateDiceCoefficient(predictedLabelImageConvolvedWithBrainMask, booleanGtLesionLabelsForDiceEvaluation_unstripped * multiplyWithBrainMaskOr1)
                diceCoeffs3[image_i][class_i] = diceCoeff3 if diceCoeff3 != -1 else NA_PATTERN
=======
                diceCoeff1 = calculateDiceCoefficient(binaryPredSegmClassI, binaryGtLabelClassI)
                diceCoeffs1[image_i][class_i] = diceCoeff1 if diceCoeff1 <> -1 else NA_PATTERN
                #Dice2 = PredictedWithinRoiMask / AllLesions
                diceCoeff2 = calculateDiceCoefficient(binaryPredSegmClassIWithinRoi, binaryGtLabelClassI)
                diceCoeffs2[image_i][class_i] = diceCoeff2 if diceCoeff2 <> -1 else NA_PATTERN
                #Dice3 = PredictedWithinRoiMask / LesionsInsideRoiMask
                diceCoeff3 = calculateDiceCoefficient(binaryPredSegmClassIWithinRoi, binaryGtLabelClassI * unpaddedRoiMaskIfGivenElse1)
                diceCoeffs3[image_i][class_i] = diceCoeff3 if diceCoeff3 <> -1 else NA_PATTERN
>>>>>>> 1788f1a3
                
            myLogger.print3("ACCURACY: (" + str(validationOrTestingString) + ") The Per-Class DICE Coefficients for subject with index #"+str(image_i)+" equal: DICE1="+strListFl4fNA(diceCoeffs1[image_i],NA_PATTERN)+" DICE2="+strListFl4fNA(diceCoeffs2[image_i],NA_PATTERN)+" DICE3="+strListFl4fNA(diceCoeffs3[image_i],NA_PATTERN))
            printExplanationsAboutDice(myLogger)
            
    #================= Loops for all patients have finished. Now lets just report the average DSC over all the processed patients. ====================
    if providedGtLabelsBool and total_number_of_images>0 : # Ground Truth was provided for calculation of DSC. Do DSC calculation.
        myLogger.print3("+++++++++++++++++++++++++++++++ Segmentation of all subjects finished +++++++++++++++++++++++++++++++++++")
        myLogger.print3("+++++++++++++++++++++ Reporting Average Segmentation Metrics over all subjects ++++++++++++++++++++++++++")
        meanDiceCoeffs1 = getMeanPerColOf2dListExclNA(diceCoeffs1, NA_PATTERN)
        meanDiceCoeffs2 = getMeanPerColOf2dListExclNA(diceCoeffs2, NA_PATTERN)
        meanDiceCoeffs3 = getMeanPerColOf2dListExclNA(diceCoeffs3, NA_PATTERN)
        myLogger.print3("ACCURACY: (" + str(validationOrTestingString) + ") The Per-Class average DICE Coefficients over all subjects are: DICE1=" + strListFl4fNA(meanDiceCoeffs1, NA_PATTERN) + " DICE2="+strListFl4fNA(meanDiceCoeffs2, NA_PATTERN)+" DICE3="+strListFl4fNA(meanDiceCoeffs3, NA_PATTERN))
        printExplanationsAboutDice(myLogger)
        
    end_validationOrTesting_time = time.clock()
    myLogger.print3("TIMING: "+validationOrTestingString+" process took time: "+str(end_validationOrTesting_time-start_validationOrTesting_time)+"(s)")
    
    myLogger.print3("###########################################################################################################")
    myLogger.print3("############################# Finished full Segmentation of " + str(validationOrTestingString) + " subjects ##########################")
    myLogger.print3("###########################################################################################################")
    
def printExplanationsAboutDice(myLogger) :
<<<<<<< HEAD
    myLogger.print3("EXPLANATION: DICE1/2/3 are lists with the DICE per class. For Class-0 we calculate DICE for the whole foreground (useful for multi-class problems).")
    myLogger.print3("EXPLANATION: DICE1 is calculated whole segmentation vs whole Ground Truth (GT). DICE2 is the segmentation within the ROI vs GT. DICE3 is segmentation within the ROI vs the GT within the ROI.")
=======
    myLogger.print3("EXPLANATION: DICE1/2/3 are lists with the DICE per class. For Class-0, we calculate DICE for whole foreground, i.e all labels merged, except the background label=0. Useful for multi-class problems.")
    myLogger.print3("EXPLANATION: DICE1 is calculated as segmentation over whole volume VS whole Ground Truth (GT). DICE2 is the segmentation within the ROI vs GT. DICE3 is segmentation within the ROI vs the GT within the ROI.")
    myLogger.print3("EXPLANATION: If an ROI mask has been provided, you should be consulting DICE2 or DICE3.")
>>>>>>> 1788f1a3
    <|MERGE_RESOLUTION|>--- conflicted
+++ resolved
@@ -1758,25 +1758,14 @@
                 
                 #Calculate the 3 Dices. Dice1 = Allpredicted/allLesions, Dice2 = PredictedWithinRoiMask / AllLesions , Dice3 = PredictedWithinRoiMask / LesionsInsideRoiMask.
                 #Dice1 = Allpredicted/allLesions
-<<<<<<< HEAD
-                diceCoeff1 = calculateDiceCoefficient(booleanPredictedLabelImage, booleanGtLesionLabelsForDiceEvaluation_unstripped)
+                diceCoeff1 = calculateDiceCoefficient(binaryPredSegmClassI, binaryGtLabelClassI)
                 diceCoeffs1[image_i][class_i] = diceCoeff1 if diceCoeff1 != -1 else NA_PATTERN
-                #Dice2 = PredictedWithinBrainMask / AllLesions
-                diceCoeff2 = calculateDiceCoefficient(predictedLabelImageConvolvedWithBrainMask, booleanGtLesionLabelsForDiceEvaluation_unstripped)
-                diceCoeffs2[image_i][class_i] = diceCoeff2 if diceCoeff2 != -1 else NA_PATTERN
-                #Dice3 = PredictedWithinBrainMask / LesionsInsideBrainMask
-                diceCoeff3 = calculateDiceCoefficient(predictedLabelImageConvolvedWithBrainMask, booleanGtLesionLabelsForDiceEvaluation_unstripped * multiplyWithBrainMaskOr1)
-                diceCoeffs3[image_i][class_i] = diceCoeff3 if diceCoeff3 != -1 else NA_PATTERN
-=======
-                diceCoeff1 = calculateDiceCoefficient(binaryPredSegmClassI, binaryGtLabelClassI)
-                diceCoeffs1[image_i][class_i] = diceCoeff1 if diceCoeff1 <> -1 else NA_PATTERN
                 #Dice2 = PredictedWithinRoiMask / AllLesions
                 diceCoeff2 = calculateDiceCoefficient(binaryPredSegmClassIWithinRoi, binaryGtLabelClassI)
-                diceCoeffs2[image_i][class_i] = diceCoeff2 if diceCoeff2 <> -1 else NA_PATTERN
+                diceCoeffs2[image_i][class_i] = diceCoeff2 if diceCoeff2 != -1 else NA_PATTERN
                 #Dice3 = PredictedWithinRoiMask / LesionsInsideRoiMask
                 diceCoeff3 = calculateDiceCoefficient(binaryPredSegmClassIWithinRoi, binaryGtLabelClassI * unpaddedRoiMaskIfGivenElse1)
-                diceCoeffs3[image_i][class_i] = diceCoeff3 if diceCoeff3 <> -1 else NA_PATTERN
->>>>>>> 1788f1a3
+                diceCoeffs3[image_i][class_i] = diceCoeff3 if diceCoeff3 != -1 else NA_PATTERN
                 
             myLogger.print3("ACCURACY: (" + str(validationOrTestingString) + ") The Per-Class DICE Coefficients for subject with index #"+str(image_i)+" equal: DICE1="+strListFl4fNA(diceCoeffs1[image_i],NA_PATTERN)+" DICE2="+strListFl4fNA(diceCoeffs2[image_i],NA_PATTERN)+" DICE3="+strListFl4fNA(diceCoeffs3[image_i],NA_PATTERN))
             printExplanationsAboutDice(myLogger)
@@ -1799,12 +1788,7 @@
     myLogger.print3("###########################################################################################################")
     
 def printExplanationsAboutDice(myLogger) :
-<<<<<<< HEAD
-    myLogger.print3("EXPLANATION: DICE1/2/3 are lists with the DICE per class. For Class-0 we calculate DICE for the whole foreground (useful for multi-class problems).")
-    myLogger.print3("EXPLANATION: DICE1 is calculated whole segmentation vs whole Ground Truth (GT). DICE2 is the segmentation within the ROI vs GT. DICE3 is segmentation within the ROI vs the GT within the ROI.")
-=======
     myLogger.print3("EXPLANATION: DICE1/2/3 are lists with the DICE per class. For Class-0, we calculate DICE for whole foreground, i.e all labels merged, except the background label=0. Useful for multi-class problems.")
     myLogger.print3("EXPLANATION: DICE1 is calculated as segmentation over whole volume VS whole Ground Truth (GT). DICE2 is the segmentation within the ROI vs GT. DICE3 is segmentation within the ROI vs the GT within the ROI.")
     myLogger.print3("EXPLANATION: If an ROI mask has been provided, you should be consulting DICE2 or DICE3.")
->>>>>>> 1788f1a3
     