# Copyright (c) 2016, Konstantinos Kamnitsas
# All rights reserved.
#
# This program is free software; you can redistribute it and/or modify
# it under the terms of the BSD license. See the accompanying LICENSE file
# or read the terms at https://opensource.org/licenses/BSD-3-Clause.

from __future__ import absolute_import, division

import numpy as np


def reflectImageArrayIfNeeded(reflectFlags, imageArray):
    stepsForReflectionPerDimension = [-1 if reflectFlags[0] else 1,
                                      -1 if reflectFlags[1] else 1,
                                      -1 if reflectFlags[2] else 1]
    
    reflImageArray = imageArray[::stepsForReflectionPerDimension[0],
                                ::stepsForReflectionPerDimension[1],
                                ::stepsForReflectionPerDimension[2]]
    return reflImageArray
    

def calculateTheZeroIntensityOf3dImage(image3d):
    intensityZeroOfChannel = np.mean([image3d[0, 0, 0],
                                      image3d[-1, 0, 0],
                                      image3d[0, -1, 0],
                                      image3d[-1, -1, 0],
                                      image3d[0, 0, -1],
                                      image3d[-1, 0, -1],
                                      image3d[0, -1, -1],
                                      image3d[-1, -1, -1]
                                      ])
    return intensityZeroOfChannel


# The padding / unpadding could probably be done more generically.
# These two pad/unpad should have their own class, and an instance should be created per subject.
# So that unpad gets how much to unpad from the pad.
def padCnnInputs(array1, cnnReceptiveField, imagePartDimensions):  # Works for 2D as well I think.
    # array1: the loaded volume. Not segments.
    # imagePartDimensions: The size of image segments that the cnn gets.
    # So that we calculate the pad that will go to the side of the volume.
    cnnReceptiveFieldArray = np.asarray(cnnReceptiveField, dtype="int16")
    array1Dimensions = np.asarray(array1.shape,dtype="int16")
    if len(array1.shape) != 3 :
        print("ERROR! Given array in padCnnInputs() was expected of 3-dimensions, "
              "but was passed an array of dimensions: ", array1.shape, ", Exiting!")
        exit(1)

    # paddingValue = (array1[0, 0, 0] + array1[-1, 0, 0] + array1[0, -1, 0] + array1[-1, -1, 0] + array1[0, 0, -1]
    #                 + array1[-1, 0, -1] + array1[0, -1, -1] + array1[-1, -1, -1]) / 8.0
    # Calculate how much padding needed to fully infer the original array1, taking only the receptive field in account.
    paddingAtLeftPerAxis = (cnnReceptiveFieldArray - 1) // 2
    paddingAtRightPerAxis = cnnReceptiveFieldArray - 1 - paddingAtLeftPerAxis
    # Now, to cover the case that the specified image-segment of the CNN is larger than the image
    # (eg full-image inference and current image is smaller), pad further to right.
    paddingFurtherToTheRightNeededForSegment = np.maximum(0,
                                                          np.asarray(imagePartDimensions, dtype="int16")
                                                          - (array1Dimensions
                                                             + paddingAtLeftPerAxis+paddingAtRightPerAxis))
    paddingAtRightPerAxis += paddingFurtherToTheRightNeededForSegment
    
<<<<<<< HEAD
    tupleOfPaddingPerAxes = ((paddingAtLeftPerAxis[0], paddingAtRightPerAxis[0]),
                             (paddingAtLeftPerAxis[1], paddingAtRightPerAxis[1]),
                             (paddingAtLeftPerAxis[2], paddingAtRightPerAxis[2]))
    # Very poor design because channels/gt/bmask etc are all getting back a different padding?
    # tupleOfPaddingPerAxes is returned in order for unpad to know.
    return [np.lib.pad(array1, tupleOfPaddingPerAxes, 'reflect'), tupleOfPaddingPerAxes]


# In the 3 first axes. Which means it can take a 4-dim image.
def unpadCnnOutputs(array1, tupleOfPaddingPerAxesLeftRight):
    # tupleOfPaddingPerAxesLeftRight : ( (padLeftR, padRightR), (padLeftC,padRightC), (padLeftZ,padRightZ)).
    unpaddedArray1 = array1[tupleOfPaddingPerAxesLeftRight[0][0]:,
                     tupleOfPaddingPerAxesLeftRight[1][0]:,
                     tupleOfPaddingPerAxesLeftRight[2][0]:]
    # The checks below are to make it work if padding == 0, which may happen for 2D on the 3rd axis.
    unpaddedArray1 = unpaddedArray1[:-tupleOfPaddingPerAxesLeftRight[0][1], :, :] \
        if tupleOfPaddingPerAxesLeftRight[0][1] > 0 else unpaddedArray1
    unpaddedArray1 = unpaddedArray1[:, :-tupleOfPaddingPerAxesLeftRight[1][1], :] \
        if tupleOfPaddingPerAxesLeftRight[1][1] > 0 else unpaddedArray1
    unpaddedArray1 = unpaddedArray1[:, :, :-tupleOfPaddingPerAxesLeftRight[2][1]] \
        if tupleOfPaddingPerAxesLeftRight[2][1] > 0 else unpaddedArray1

=======
    tupleOfPaddingPerAxes = ( (paddingAtLeftPerAxis[0],paddingAtRightPerAxis[0]), (paddingAtLeftPerAxis[1],paddingAtRightPerAxis[1]), (paddingAtLeftPerAxis[2],paddingAtRightPerAxis[2]))
    #Very poor design because channels/gt/bmask etc are all getting back a different padding? tupleOfPaddingPerAxes is returned in order for unpad to know.
    return [np.lib.pad(array1, tupleOfPaddingPerAxes, 'reflect' ), tupleOfPaddingPerAxes]


#In the 3 first axes. Which means it can take a 4-dim image.
def unpad3dArray(array1, tupleOfPaddingPerAxesLeftRight) :
    #tupleOfPaddingPerAxesLeftRight : ( (padLeftR, padRightR), (padLeftC,padRightC), (padLeftZ,padRightZ)).
    unpaddedArray1 = array1[tupleOfPaddingPerAxesLeftRight[0][0]:, tupleOfPaddingPerAxesLeftRight[1][0]:, tupleOfPaddingPerAxesLeftRight[2][0]:]
    #The checks below are to make it work if padding == 0, which may happen for 2D on the 3rd axis.
    unpaddedArray1 = unpaddedArray1[:-tupleOfPaddingPerAxesLeftRight[0][1],:,:] if tupleOfPaddingPerAxesLeftRight[0][1] > 0 else unpaddedArray1 
    unpaddedArray1 = unpaddedArray1[:,:-tupleOfPaddingPerAxesLeftRight[1][1],:] if tupleOfPaddingPerAxesLeftRight[1][1] > 0 else unpaddedArray1
    unpaddedArray1 = unpaddedArray1[:,:,:-tupleOfPaddingPerAxesLeftRight[2][1]] if tupleOfPaddingPerAxesLeftRight[2][1] > 0 else unpaddedArray1
>>>>>>> 4ea82af1
    return unpaddedArray1


def neg_val_check(img, log):
    is_neg_int = img < 0
    num_voxels_neg_int = np.sum(is_neg_int)
    if num_voxels_neg_int > 0:
        log.print3("[WARNING] One image has " + str(num_voxels_neg_int) +
                   " voxels with intensity below zero! Unexpected!\n" +
                   "The voxels with negative ints have (min, max, mean) = (" + str(np.min(img[is_neg_int])) + ", " +
                   str(np.max(img[is_neg_int])) + ", " + str(np.mean(img[is_neg_int])) + ").")


def init_norm_params():
    return {'int_norm': False,
            'cutoff_percent': None,
            'cutoff_std': None,
            'cutoff_mean': False}


def get_img_stats(img):
    return np.mean(img), np.std(img), np.max(img)


def get_cutoff_mask(src, low, high):
    low_mask = src > low
    high_mask = src < high

    return low_mask * high_mask


def get_norm_stats(log, src, roi_mask_bool,
                   cutoff_percent=None, cutoff_std=None, cutoff_mean=False,
                   verbose=False, id_str=''):

    neg_val_check(src, log)
    src_mean, src_std, src_max = get_img_stats(src)

    src_roi = src[roi_mask_bool]  # This gets flattened automatically. It's a vector array.
    src_roi_mean, src_roi_std, src_roi_max = get_img_stats(src_roi)

    # Init auxiliary variables
    mask_bool_norm = roi_mask_bool.copy()
    if cutoff_percent:
        cutoff_low = np.percentile(src_roi, cutoff_percent[0])
        cutoff_high = np.percentile(src_roi, cutoff_percent[1])
        mask_bool_norm *= get_cutoff_mask(src, cutoff_low, cutoff_high)
        if verbose:
            log.print3(id_str + "Cutting off intensities with [percentiles] (within Roi). "
                                "Cutoffs: Min=" + str(cutoff_low) + ", High=" + str(cutoff_high))

    if cutoff_std:
        cutoff_low = src_roi_mean - cutoff_std[0] * src_roi_std
        cutoff_high = src_roi_mean + cutoff_std[1] * src_roi_std
        cutoff_mask = get_cutoff_mask(src, cutoff_low, cutoff_high)
        mask_bool_norm *= cutoff_mask
        if verbose:
            log.print3(id_str + "Cutting off intensities with [std] (within Roi). "
                                "Cutoffs: Min=" + str(cutoff_low) + ", High=" + str(cutoff_high))

    if cutoff_mean:
        cutoff_low = src_mean
        mask_bool_norm *= get_cutoff_mask(src, cutoff_low, src_max)  # no high cutoff
        if verbose:
            log.print3(id_str + "Cutting off intensities with [below wholeImageMean for air]. "
                                "Cutoff: Min=" + str(cutoff_low))

    norm_mean, norm_std, _ = get_img_stats(src[mask_bool_norm])

    return norm_mean, norm_std


def print_norm_log(log, norm_params, num_channels, id_str=''):

    cutoff_types = []

    if norm_params['cutoff_percent']:
        cutoff_types += ['Percentile']
    if norm_params['cutoff_std']:
        cutoff_types += ['Standard Deviation']
    if norm_params['cutoff_mean']:
        cutoff_types += ['Whole Image Mean']

    log.print3(id_str + "Normalising " + str(num_channels) + " channel(s) with the following cutoff type(s): " +
               ', '.join(list(cutoff_types)) if cutoff_types else 'None')


def normalize_images(log, channels, roi_mask, norm_params=None, id_str='', verbose=False):

    channels_norm = np.zeros(channels.shape)
    roi_mask_bool = roi_mask > 0
    if norm_params is None:
        norm_params = init_norm_params()

    if id_str:
        id_str += ' '

    print_norm_log(log, norm_params, len(channels), id_str=id_str)

    for idx, channel in enumerate(channels):
        norm_mean, norm_std = get_norm_stats(log, channel, roi_mask_bool,
                                             cutoff_percent=norm_params['cutoff_percent'],
                                             cutoff_std=norm_params['cutoff_std'],
                                             cutoff_mean=norm_params['cutoff_mean'],
                                             verbose=verbose,
                                             id_str=id_str)
        # Apply the normalization
        channels_norm[idx] = (channel - norm_mean) / (1.0 * norm_std)

        if verbose:
            old_mean, old_std, _ = get_img_stats(channel)
            log.print3(id_str + "Original image stats(channel " + str(idx) +
                       "): Mean=" + str(old_mean) + ", Std=" + str(old_std))
            log.print3(id_str + "Image was normalized using: Mean=" + str(norm_mean) + ", Std=" + str(norm_std))
            new_mean, new_std, _ = get_img_stats(channels_norm[idx])
            log.print3(id_str + "Normalised image stats(channel " + str(idx) +
                       "): Mean=" + str(new_mean) + ", Std=" + str(new_std))

    return channels_norm<|MERGE_RESOLUTION|>--- conflicted
+++ resolved
@@ -61,7 +61,6 @@
                                                              + paddingAtLeftPerAxis+paddingAtRightPerAxis))
     paddingAtRightPerAxis += paddingFurtherToTheRightNeededForSegment
     
-<<<<<<< HEAD
     tupleOfPaddingPerAxes = ((paddingAtLeftPerAxis[0], paddingAtRightPerAxis[0]),
                              (paddingAtLeftPerAxis[1], paddingAtRightPerAxis[1]),
                              (paddingAtLeftPerAxis[2], paddingAtRightPerAxis[2]))
@@ -71,7 +70,7 @@
 
 
 # In the 3 first axes. Which means it can take a 4-dim image.
-def unpadCnnOutputs(array1, tupleOfPaddingPerAxesLeftRight):
+def unpad3dArray(array1, tupleOfPaddingPerAxesLeftRight):
     # tupleOfPaddingPerAxesLeftRight : ( (padLeftR, padRightR), (padLeftC,padRightC), (padLeftZ,padRightZ)).
     unpaddedArray1 = array1[tupleOfPaddingPerAxesLeftRight[0][0]:,
                      tupleOfPaddingPerAxesLeftRight[1][0]:,
@@ -83,24 +82,12 @@
         if tupleOfPaddingPerAxesLeftRight[1][1] > 0 else unpaddedArray1
     unpaddedArray1 = unpaddedArray1[:, :, :-tupleOfPaddingPerAxesLeftRight[2][1]] \
         if tupleOfPaddingPerAxesLeftRight[2][1] > 0 else unpaddedArray1
-
-=======
-    tupleOfPaddingPerAxes = ( (paddingAtLeftPerAxis[0],paddingAtRightPerAxis[0]), (paddingAtLeftPerAxis[1],paddingAtRightPerAxis[1]), (paddingAtLeftPerAxis[2],paddingAtRightPerAxis[2]))
-    #Very poor design because channels/gt/bmask etc are all getting back a different padding? tupleOfPaddingPerAxes is returned in order for unpad to know.
-    return [np.lib.pad(array1, tupleOfPaddingPerAxes, 'reflect' ), tupleOfPaddingPerAxes]
-
-
-#In the 3 first axes. Which means it can take a 4-dim image.
-def unpad3dArray(array1, tupleOfPaddingPerAxesLeftRight) :
-    #tupleOfPaddingPerAxesLeftRight : ( (padLeftR, padRightR), (padLeftC,padRightC), (padLeftZ,padRightZ)).
-    unpaddedArray1 = array1[tupleOfPaddingPerAxesLeftRight[0][0]:, tupleOfPaddingPerAxesLeftRight[1][0]:, tupleOfPaddingPerAxesLeftRight[2][0]:]
-    #The checks below are to make it work if padding == 0, which may happen for 2D on the 3rd axis.
-    unpaddedArray1 = unpaddedArray1[:-tupleOfPaddingPerAxesLeftRight[0][1],:,:] if tupleOfPaddingPerAxesLeftRight[0][1] > 0 else unpaddedArray1 
-    unpaddedArray1 = unpaddedArray1[:,:-tupleOfPaddingPerAxesLeftRight[1][1],:] if tupleOfPaddingPerAxesLeftRight[1][1] > 0 else unpaddedArray1
-    unpaddedArray1 = unpaddedArray1[:,:,:-tupleOfPaddingPerAxesLeftRight[2][1]] if tupleOfPaddingPerAxesLeftRight[2][1] > 0 else unpaddedArray1
->>>>>>> 4ea82af1
+        
     return unpaddedArray1
 
+
+# ====================== (below) Z-Score Intensity Normalization. ==================
+# Could make classes? class Normalizer and children? (zscore)
 
 def neg_val_check(img, log):
     is_neg_int = img < 0
@@ -217,4 +204,6 @@
             log.print3(id_str + "Normalised image stats(channel " + str(idx) +
                        "): Mean=" + str(new_mean) + ", Std=" + str(new_std))
 
-    return channels_norm+    return channels_norm
+
+# ====================== (above) Z-Score Intensity Normalization. ==================
