--- conflicted
+++ resolved
@@ -201,7 +201,7 @@
 
 def init_sampling_proc():
     # This will make child-processes ignore the KeyboardInterupt (sigInt). Parent will handle it.
-    # See: http://stackoverflow.com/questions/11312525/catch-ctrlc-sigint-and-exit-multiprocesses-gracefully-in-python/35134329#35134329
+    # See: http://stackoverflow.com/questions/11312525/catch-ctrlc-sigint-and-exit-multiprocesses-gracefully-in-python/
     signal.signal(signal.SIGINT, signal.SIG_IGN)
 
 
@@ -243,7 +243,7 @@
 
 def constrain_sampling_maps_near_edges(sample_maps_per_cat, dims_sample):
     # We wish to sample pixels around which the samples we will extract will be centered.
-    # But we need to be CAREFUL and get only pixels that are NOT closer to the image boundaries than the dimensions of the
+    # But we need to be CAREFUL and get only pixels that are NOT closer to image boundaries than the dimensions of the
     # samples we wish to extract permit.
     constrained_maps = []
     mask_excl_edges = comp_valid_sampling_mask_excluding_edges(dims_sample, sample_maps_per_cat[0].shape)
@@ -336,12 +336,7 @@
                                                                        roi_mask,
                                                                        dims_of_scan)
     sampling_maps_per_cat = constrain_sampling_maps_near_edges(sampling_maps_per_cat, dims_hres_segment)
-<<<<<<< HEAD
-   
-=======
-    
-    
->>>>>>> 7a646c91
+
     # Get number of samples per sampling-category for the specific subject (class, foregr/backgr, etc)
     (n_samples_per_cat, valid_cats) = sampling_type.distribute_n_samples_to_categs(n_samples_per_subj[job_idx],
                                                                                    sampling_maps_per_cat)
@@ -548,7 +543,7 @@
 def sampling_cumsum(p_1darr, n_samples):
     p_cumsum = p_1darr.cumsum(dtype='float64') # This is dangerous, final elements go below or beyond 1.
     p_cumsum = np.clip(p_cumsum, a_min=None, a_max=1., out=p_cumsum)
-    #p_cumsum[p_cumsum>1.] = 1.
+    # p_cumsum[p_cumsum>1.] = 1.
     p_cumsum[-1] = 1.
     random_ps = np.random.random(size=n_samples)
     idxs_sampled = np.searchsorted(p_cumsum, random_ps)
@@ -559,7 +554,7 @@
     p_sampling_flat = sampling_map.ravel() # Unnormalized
     is_0 = p_sampling_flat == 0. # np.isclose(p_sampling_flat, 0.)
     is_1 = p_sampling_flat == 1. # np.isclose(p_sampling_flat, 1.)
-    if np.all(np.logical_or(is_0, is_1)): # Whole sampling map is either 0 or 1. Do faster sampling only under valid idxs.
+    if np.all(np.logical_or(is_0, is_1)):  # Whole sampling map is 0 or 1. Do faster sampling only under valid idxs.
         idxs = np.arange(p_sampling_flat.size, dtype='int32') # Unlikely large image size will need int64
         valid_idxs = idxs[is_1>0]
         idxs_sampled = np.random.choice(valid_idxs, size=n_samples, replace=True)
@@ -568,7 +563,6 @@
         p_sampling_normed = np.multiply(p_sampling_flat, 1./sum_sampl_map, dtype='float64') # as before.
         #idxs_sampled = sampling_cumsum(p_sampling_normed, n_samples)
         idxs_sampled = np.random.choice(p_sampling_normed.size, size=n_samples, replace=True, p=p_sampling_normed)
-<<<<<<< HEAD
     
     # np.unravel_index([listOfIndicesInFlattened], dims) returns a tuple of arrays (eg 3 of them if 3 dimImage), 
     # where each of the array in the tuple has the same shape as the listOfIndices. 
@@ -586,51 +580,10 @@
     """
     sampling_map: np.array of shape (H,W,D), dtype="int16" or potentially float if weightmaps given by user.
     Returns: idxs_of_sampled_centers
-             Coordinates (xyz indices) of the "central" voxel of sampled segments (1 voxel to the left if dimension is even).
+             Coordinates (xyz indices) of "central" voxel of sampled segments (1 voxel to the left if even dimension).
     
     > idxs_of_sampled_centers: array with shape: 3(xyz) x n_samples.
-        Example: [ xCoordsForCentralVoxelOfEachPart, yCoordsForCentralVoxelOfEachPart, zCoordsForCentralVoxelOfEachPart ]
-        >> x/y/z-CoordsForCentralVoxelOfEachPart: 1-dim array with n_samples, holding the x-indices of samples in image.
-    """
-    # Check if the weight map is fully-zeros. In this case, return no element.
-    # Note: Currently, the caller function is checking this case already and does not let this being called.
-    # Which is still fine.
-    sum_sampl_map = np.sum(sampling_map)
-    if np.isclose(sum_sampl_map, 0.) : # is zero
-        log.print3(job_id + " WARN: Sampling map for category (after excluding near edges) is just zeros! " +\
-                   " No samples for category from subject!")
-        return [ [[],[],[]], [[],[],[]] ]
-    
-    # Sample indexes of pixels around which we should extract sample segments.
-    idxs_of_sampled_centers = sample_with_appropriate_algorithm(n_samples, sampling_map, sum_sampl_map)
-    
-    return idxs_of_sampled_centers
-
-
-def get_subsampl_segment(channels, segment_hr_slice_coords, subs_factor, segment_lr_dims):
-=======
-    
-    # np.unravel_index([listOfIndicesInFlattened], dims) returns a tuple of arrays (eg 3 of them if 3 dimImage), 
-    # where each of the array in the tuple has the same shape as the listOfIndices. 
-    # They have the r/c/z coords that correspond to the index of the flattened version.
-    # So, idxs_sampled will be array of shape: 3(rcz) x n_samples.
-    idxs_sampled = np.asarray(np.unravel_index(idxs_sampled, sampling_map.shape))
-    
-    return idxs_sampled
-
-# made for 3d
-def sample_idxs_of_segments(log,
-                            job_id,
-                            n_samples,
-                            sampling_map):
->>>>>>> 7a646c91
-    """
-    sampling_map: np.array of shape (H,W,D), dtype="int16" or potentially float if weightmaps given by user.
-    Returns: idxs_of_sampled_centers
-             Coordinates (xyz indices) of the "central" voxel of sampled segments (1 voxel to the left if dimension is even).
-    
-    > idxs_of_sampled_centers: array with shape: 3(xyz) x n_samples.
-        Example: [ xCoordsForCentralVoxelOfEachPart, yCoordsForCentralVoxelOfEachPart, zCoordsForCentralVoxelOfEachPart ]
+        Example: [xCoordsForCentralVoxelOfEachPart, yCoordsForCentralVoxelOfEachPart, zCoordsForCentralVoxelOfEachPart]
         >> x/y/z-CoordsForCentralVoxelOfEachPart: 1-dim array with n_samples, holding the x-indices of samples in image.
     """
     # Check if the weight map is fully-zeros. In this case, return no element.
