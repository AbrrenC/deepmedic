--- conflicted
+++ resolved
@@ -322,7 +322,6 @@
     
     # Augment at image level:
     time_augm_0 = time.time()
-<<<<<<< HEAD
     #(channels,
     # gt_lbl_img,
     # roi_mask,
@@ -332,17 +331,6 @@
     #                                                 wmaps_to_sample_per_cat,
     #                                                 augm_img_prms)
     
-=======
-    # (channels,
-    #  gt_lbl_img,
-    #  roi_mask,
-    #  wmaps_to_sample_per_cat) = augment_imgs_of_case(channels,
-    #                                                  gt_lbl_img,
-    #                                                  roi_mask,
-    #                                                  wmaps_to_sample_per_cat,
-    #                                                  augm_img_prms)
-
->>>>>>> 9129a8e0
     (channels,
      gt_lbl_img,
      roi_mask,
