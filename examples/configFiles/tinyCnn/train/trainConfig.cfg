# -*- coding: utf-8 -*-
#  Default values are set internally, if the corresponding parameter is not found in the configuration file.

#  [Optional but highly suggested] The name will be used for saving the models,logs and results.
#  Default: "trainSession"
sessionName = "trainSessionTiny"

#  [Required] The main folder that the output will be placed.
folderForOutput = "../../../output/"

#  [Optional] Path to a saved model, to load parameters from at beginning of the session. If one is also specified from command line, the latter will be used.
#cnnModelFilePath = "../../../output/models/placeholder"

#  [Optional] Log performance metrics for Tensorboard at end of subepochs. {True or False}
tensorboard_log = True


#  =======================Training=====================================

#  +++++++++++Input+++++++++++

#  [Required] A list that should contain as many entries as the channels of the input image (eg multi-modal MRI). The entries should be paths to files.
#             Those files should be listing the paths to the corresponding channels for each training-case. (see example files).
channelsTraining = ["./trainChannels_flair.cfg", "./trainChannels_t1c.cfg"]

#  [Required] The path to a file which should list paths to the Ground Truth labels of each training case.
gtLabelsTraining = "./trainGtLabels.cfg"

#  +++++++++++Sampling+++++++++++

#  [Optional] The path to a file, which should list paths to the Region-Of-Interest masks for each training case.
#  If ROI masks are provided, the training samples will be extracted only within it. Otherwise from whole volume.
roiMasksTraining = "./trainRoiMasks.cfg"

#  [Optional] Type-of-Sampling to use for training.
#  [Possible Values] 0 = Foreground / Background, 1 = Uniform, 2 = Whole Image (Not impl yet), 3 = Separately-Per-Class (Default).
typeOfSamplingForTraining = 0

#  +++++++++++Training Cycle (see documentation)+++++++++++

#  [Optionals but highly suggested as they are model dependent.]
#  How many epochs to train for. Default: 35
numberOfEpochs = 2
#  How many subepochs comprise an epoch. Every subepoch I get Accuracy reported. Default: 20
numberOfSubepochs = 2
#  Every subepoch, load the images from that many cases and extract new training samples. Default: 50
numOfCasesLoadedPerSubepoch = 50
#  Every subepoch, extract in total this many segments and load them on the GPU. Memory Limitated. Default: 1000
#  Note: This number in combination with the batchsize define the number of optimization steps per subepoch (=NumOfSegmentsOnGpu / BatchSize).
numberTrainingSegmentsLoadedOnGpuPerSubep = 1000

#  [Required] Batch size for training.
batchsize_train = 10

#  +++++++++++Learning Rate Schedule+++++++++++

#  [Optional] The type of schedule to use for Learning Rate annealing.
#  Schedule types:   'stable' : stable LR.      'predef' : lowering at predefined epochs.
#                    'poly' : lr=lr_base * (1-iter/max_iter) ^ 0.9 (from PSPNet)        'auto' : Lower LR when validation accuracy plateaus. Requires validation-on-samples enabled.
#  Note: LR schedule is important. We suggest running stable, observing when training error plateaus, and defined your "predefined schedule.
#        Otherwise, use poly with long-enough number of epoch.
#  Default: 'poly'
typeOfLearningRateSchedule = 'poly'

#  +++++++++++Data Augmentation+++++++++++++++

# [Optional] Augmentation applied on image-level. Comment it out or set to None for no augmentation. (Default: None)
<<<<<<< HEAD
# Supported augmentation types:
# RandomAffineTransformation: affine deformations by rotation and scaling (Slows down training).
#   Parameters: 'prob': Chance [0.-1.] to augment an image (suggested: 0.5, default 0.0).
#               'max_rot_xyz': Max degrees rotation per axis. 'max_scaling': Max scaling [0.-1.].
#               'interp_order_imgs': Interpolation order (0, 1 or 2). Higher is better but slower.
# TODO: More transformations in the future.
augmentation_image = {
                        "RandomAffineTransformation": {
                            'prob': 0.7,
                            'max_rot_xyz': (45., 45., 45.),
                            'max_scaling': 0.1,
                            'interp_order_imgs': 1
                        }
                     }

# [Optional] Augmentation applied on sample-level (segment/patch). Comment it out or set to None for no augmentation.
# Supported augmentation types:
# RandomHistogramDistortion: Shift and scale the intensity histogram. New intensity I'=(I+shift)*scale.
#   Parameters: 'prob': Probability [0. - 1.] to apply this augmentation to a sample. Set to 0 to disable this.
#               'mu'/'std' for 'shift'/'scale': Parameters of Gaussian N(mu,std) to sample shift/scale for each sample.
# RandomFlip: Augment by flipping samples. Specify probabilities to flip X,Y,Z axis.
#   Parameters: 'prob': Probability [0. - 1.] to apply this augmentation to a sample. Set to 0 to disable this.
#               'prob_flip_axes': Probabilities to flip the sample along each axis (x,y,z).
# RandomRotation90: Augment by rotating samples on xy,yz,xz planes by 0, 90, 180, 270 degrees.
#   Parameters: 'prob': Probability [0. - 1.] to apply this augmentation to a sample. Set to 0 to disable this.
#               'prob_rot_90': Chance of flipping a plane (eg 'xy') by 0,90,180,270 degrees. We normalise sum to 1.
#   NOTE: Size of input segment (patch) must be isotropic otherwise an error will be raised.

augmentation_sample = {
                        'RandomHistogramDistortion': {
                            'prob': 0.7,
                            'shift': {'mu': 0., 'std': 0.05},
                            'scale': {'mu': 1., 'std': 0.01}
                        },
                        'RandomFlip': {
                            'prob': 1.0,
                            'prob_flip_axes': (0.5, 0., 0.)
                        },
                        'RandomRotation90':  {
                            'prob' : 1.0,
                            'prob_rot_90': {
                                'xy': {'0': 0.8, '90': 0.1, '180': 0., '270': 0.1},
                                'yz': {'0': 0., '90': 0., '180': 0., '270': 0.},
                                'xz': {'0': 0., '90': 0., '180': 0., '270': 0.}
                            }
                        }
                      }
=======
# Currently supported types: 'affine' deformations by rotation and scaling (Slows down training).
# Parameters:
# Affine: 'prob': Chance [0.-1.] to augment an image (suggested: 0.5, default 0.0).
#         'max_rot_xyz': Max degrees rotation per axis. 'max_scaling': Max scaling [0.-1.].
#         'interp_order_imgs': Interpolation order for images (0, 1 or 2), higher is better but slower (suggested: 1 or 2).
augm_img_prms_tr = {'affine': { 'prob': 0.7, 'max_rot_xyz': (45., 45., 45.), 'max_scaling': 0.1, 'interp_order_imgs': 1 } }

# [Optional] Augmentation applied on segment-level. Comment it out or set to None for no augmentation. (Default: None)
# hist_dist: Shift and scale the intensity histogram. I' = (I + shift) * scale
#            Shift and scale values are sampled from Gaussians N(mu,std).
#            Set 'shift': None and/or 'scale': None to disable them.
# reflect:   Augment by flipping samples. Specify probabilities to flip X,Y,Z axis. Set None for disabling.
# rotate90:  Augment by rotating samples on xy,yz,xz planes by 0,90,180,270 degrees. (suggested: image-level 'affine' seems better but slower)
#            Give probabilities of flipping a plane by 0,90,180,270 degrees. Sum is internally normalised to 1.
#            NOTE: Size of segment must be isotropic otherwise error will be raised.
augm_sample_prms_tr = { 'hist_dist': {'shift': {'mu': 0., 'std': 0.05}, 'scale': {'mu': 1., 'std': 0.01} },
                        'reflect':   (0.5, 0., 0.),
                        'rotate90':  {'xy': {'0': 0.8, '90': 0.1, '180': 0., '270': 0.1},
                                      'yz': {'0': 0., '90': 0., '180': 0., '270': 0.},
                                      'xz': {'0': 0., '90': 0., '180': 0., '270': 0.} } }
>>>>>>> 7a646c91
<|MERGE_RESOLUTION|>--- conflicted
+++ resolved
@@ -64,8 +64,7 @@
 
 #  +++++++++++Data Augmentation+++++++++++++++
 
-# [Optional] Augmentation applied on image-level. Comment it out or set to None for no augmentation. (Default: None)
-<<<<<<< HEAD
+# [Optional] Augmentation applied on image-level. Comment it out or set to None for no augmentation.
 # Supported augmentation types:
 # RandomAffineTransformation: affine deformations by rotation and scaling (Slows down training).
 #   Parameters: 'prob': Chance [0.-1.] to augment an image (suggested: 0.5, default 0.0).
@@ -112,26 +111,4 @@
                                 'xz': {'0': 0., '90': 0., '180': 0., '270': 0.}
                             }
                         }
-                      }
-=======
-# Currently supported types: 'affine' deformations by rotation and scaling (Slows down training).
-# Parameters:
-# Affine: 'prob': Chance [0.-1.] to augment an image (suggested: 0.5, default 0.0).
-#         'max_rot_xyz': Max degrees rotation per axis. 'max_scaling': Max scaling [0.-1.].
-#         'interp_order_imgs': Interpolation order for images (0, 1 or 2), higher is better but slower (suggested: 1 or 2).
-augm_img_prms_tr = {'affine': { 'prob': 0.7, 'max_rot_xyz': (45., 45., 45.), 'max_scaling': 0.1, 'interp_order_imgs': 1 } }
-
-# [Optional] Augmentation applied on segment-level. Comment it out or set to None for no augmentation. (Default: None)
-# hist_dist: Shift and scale the intensity histogram. I' = (I + shift) * scale
-#            Shift and scale values are sampled from Gaussians N(mu,std).
-#            Set 'shift': None and/or 'scale': None to disable them.
-# reflect:   Augment by flipping samples. Specify probabilities to flip X,Y,Z axis. Set None for disabling.
-# rotate90:  Augment by rotating samples on xy,yz,xz planes by 0,90,180,270 degrees. (suggested: image-level 'affine' seems better but slower)
-#            Give probabilities of flipping a plane by 0,90,180,270 degrees. Sum is internally normalised to 1.
-#            NOTE: Size of segment must be isotropic otherwise error will be raised.
-augm_sample_prms_tr = { 'hist_dist': {'shift': {'mu': 0., 'std': 0.05}, 'scale': {'mu': 1., 'std': 0.01} },
-                        'reflect':   (0.5, 0., 0.),
-                        'rotate90':  {'xy': {'0': 0.8, '90': 0.1, '180': 0., '270': 0.1},
-                                      'yz': {'0': 0., '90': 0., '180': 0., '270': 0.},
-                                      'xz': {'0': 0., '90': 0., '180': 0., '270': 0.} } }
->>>>>>> 7a646c91
+                      }